# -*- coding: utf-8 -*-
#
# Copyright 2018-2019 Data61, CSIRO
#
# Licensed under the Apache License, Version 2.0 (the "License");
# you may not use this file except in compliance with the License.
# You may obtain a copy of the License at
#
#   http://www.apache.org/licenses/LICENSE-2.0
#
# Unless required by applicable law or agreed to in writing, software
# distributed under the License is distributed on an "AS IS" BASIS,
# WITHOUT WARRANTIES OR CONDITIONS OF ANY KIND, either express or implied.
# See the License for the specific language governing permissions and
# limitations under the License.

"""
Generators that create batches of data from a machine-learnign ready graph
for link prediction/link attribute inference problems using GraphSAGE, HinSAGE and Attri2Vec.

"""
__all__ = [
    "LinkSequence",
    "OnDemandLinkSequence",
    "GraphSAGELinkGenerator",
    "HinSAGELinkGenerator",
    "Attri2VecLinkGenerator",
]

import random
import operator
import numpy as np
import itertools as it
import operator
import collections
from functools import reduce
import threading

<<<<<<< HEAD
=======
from tensorflow import keras
>>>>>>> a6230810
from tensorflow.keras.utils import Sequence
from stellargraph.core.graph import StellarGraphBase
from stellargraph.data.explorer import (
    SampledBreadthFirstWalk,
    SampledHeterogeneousBreadthFirstWalk,
    UniformRandomWalk,
)
from ..core.utils import is_real_iterable


from stellargraph.data.unsupervised_sampler import UnsupervisedSampler
from stellargraph.core.utils import is_real_iterable


class LinkSequence(Sequence):
    """
    Keras-compatible data generator to use with Keras methods :meth:`keras.Model.fit_generator`,
    :meth:`keras.Model.evaluate_generator`, and :meth:`keras.Model.predict_generator`
    This class generates data samples for link inference models
    and should be created using the :meth:`flow` method of
    :class:`GraphSAGELinkGenerator` or :class:`HinSAGELinkGenerator` or :class:`Attri2VecLinkGenerator`.
    Args:
        generator: An instance of :class:`GraphSAGELinkGenerator` or :class:`HinSAGELinkGenerator` or 
        :class:`Attri2VecLinkGenerator`.
        ids (list or iterable): Link IDs to batch, each link id being a tuple of (src, dst) node ids.
            (The graph nodes must have a "feature" attribute that is used as input to the GraphSAGE/Attri2Vec model.)
            These are the links that are to be used to train or inference, and the embeddings
            calculated for these links via a binary operator applied to their source and destination nodes,
            are passed to the downstream task of link prediction or link attribute inference.
            The source and target nodes of the links are used as head nodes for which subgraphs are sampled.
            The subgraphs are sampled from all nodes.
        targets (list or iterable): Labels corresponding to the above links, e.g., 0 or 1 for the link prediction problem.
        shuffle (bool): If True (default) the ids will be randomly shuffled every epoch.
    """

    def __init__(self, generator, ids, targets=None, shuffle=True):
        # Check that ids is an iterable
        if not is_real_iterable(ids):
            raise TypeError("IDs must be an iterable or numpy array of graph node IDs")

        # Check targets is iterable & has the correct length
        if targets is not None:
            if not is_real_iterable(targets):
                raise TypeError("Targets must be None or an iterable or numpy array ")
            if len(ids) != len(targets):
                raise ValueError(
                    "The length of the targets must be the same as the length of the ids"
                )
            self.targets = np.asanyarray(targets)
        else:
            self.targets = None

        # Ensure number of labels matches number of ids
        if targets is not None and len(ids) != len(targets):
            raise ValueError("Length of link ids must match length of link targets")

        if (
            isinstance(generator, GraphSAGELinkGenerator)
            or isinstance(generator, HinSAGELinkGenerator)
            or isinstance(generator, Attri2VecLinkGenerator)
        ):
            self.generator = generator
        else:
            raise TypeError(
                "({}) GraphSAGELinkGenerator, HinSAGELinkGenerator or Attri2VecLinkGenerator is required.".format(
                    type(self).__name__
                )
            )

        self.ids = list(ids)
        self.data_size = len(self.ids)
        self.shuffle = shuffle

        # Shuffle the IDs to begin
        self.on_epoch_end()

        if isinstance(self.generator, GraphSAGELinkGenerator) or isinstance(
            self.generator, HinSAGELinkGenerator
        ):
            # Get head node types from all src, dst nodes extracted from all links,
            # and make sure there's only one pair of node types:
            self.head_node_types = self._infer_head_node_types(generator.schema)

            self._sampling_schema = generator.schema.sampling_layout(
                self.head_node_types, generator.num_samples
            )

            self.type_adjacency_list = generator.schema.type_adjacency_list(
                self.head_node_types, len(generator.num_samples)
            )

    def _infer_head_node_types(self, schema):
        """Get head node types from all src, dst nodes extracted from all links in self.ids"""
        head_node_types = []
        for src, dst in self.ids:  # loop over all edges in self.ids
            head_node_types.append(tuple(schema.get_node_type(v) for v in (src, dst)))
        head_node_types = list(set(head_node_types))

        if len(head_node_types) != 1:
            raise RuntimeError(
                "All (src,dst) node types for inferred links must be of the same type!"
            )

        return head_node_types.pop()

    def __len__(self):
        """Denotes the number of batches per epoch"""
        return int(np.ceil(self.data_size / self.generator.batch_size))

    def __getitem__(self, batch_num):
        """
        Generate one batch of data
        Args:
            batch_num (int): number of a batch
        Returns:
            batch_feats (list): Node features for nodes and neighbours sampled from a
                batch of the supplied IDs
            batch_targets (list): Targets/labels for the batch.
        """
        start_idx = self.generator.batch_size * batch_num
        end_idx = start_idx + self.generator.batch_size

        if start_idx >= self.data_size:
            raise IndexError("Mapper: batch_num larger than length of data")
        # print("Fetching {} batch {} [{}]".format(self.name, batch_num, start_idx))

        # The ID indices for this batch
        batch_indices = self.indices[start_idx:end_idx]

        # Get head (root) nodes for links
        head_ids = [self.ids[ii] for ii in batch_indices]

        # Get targets for nodes
        batch_targets = None if self.targets is None else self.targets[batch_indices]

        if isinstance(self.generator, GraphSAGELinkGenerator) or isinstance(
            self.generator, HinSAGELinkGenerator
        ):
            # Get sampled nodes for GraphSAGELinkGenerator and HinSAGELinkGenerator
            batch_feats = self.generator.sample_features(
                head_ids, self._sampling_schema
            )
        else:
            # Get sampled nodes for Attri2VecLinkGenerator
            batch_feats = self.generator.sample_features(head_ids)

        return batch_feats, batch_targets

    def on_epoch_end(self):
        """
        Shuffle all link IDs at the end of each epoch
        """
        self.indices = list(range(self.data_size))
        if self.shuffle:
            random.shuffle(self.indices)


class OnDemandLinkSequence(Sequence):
    """
    Keras-compatible data generator to use with Keras methods :meth:`keras.Model.fit_generator`,
    :meth:`keras.Model.evaluate_generator`, and :meth:`keras.Model.predict_generator`

    This class generates data samples for link inference models
    and should be created using the :meth:`flow` method of
    :class:`GraphSAGELinkGenerator` or :class:`Attri2VecLinkGenerator`.

    Args:
        generator: An instance of :class:`GraphSAGELinkGenerator` or 'Attri2VecLinkGenerator'.
        sampler:  An instance of :class:`UnsupervisedSampler` that encapsulates the neighbourhood sampling of a graph.
        The generator method of this class returns `batch_size` of positive and negative samples on demand.
    """

    def __init__(self, generator, walker):

<<<<<<< HEAD
        if isinstance(generator, GraphSAGELinkGenerator) or isinstance(
            generator, Attri2VecLinkGenerator
        ):
            self.generator = generator
        else:
            raise TypeError(
                "({}) GraphSAGELinkGenerator or Attri2VecLinkGenerator is required.".format(
                    type(self).__name__
                )
            )
=======
        self.lock = threading.Lock()

        self.generator = generator  # graphlinkgenerator instance

        self.head_node_types = self.generator.schema.node_types * 2
>>>>>>> a6230810

        if isinstance(self.generator, GraphSAGELinkGenerator):
            self.head_node_types = self.generator.schema.node_types * 2
            # YT: we need to have self._sampling_schema for GraphSAGE.build() method to work
            self._sampling_schema = generator.schema.sampling_layout(
                self.head_node_types, generator.num_samples
            )

        if isinstance(walker, UnsupervisedSampler):

            self.walker = walker

            self.data_size = (
                2
                * len(self.walker.nodes)
                * self.walker.length
                * self.walker.number_of_walks
            )  # an estimate of the  upper bound on how many samples are generated in each epoch

            if isinstance(self.generator, GraphSAGELinkGenerator):
                print(
                    "Running GraphSAGELinkGenerator with an estimated {} batches generated on the fly per epoch.".format(
                        round(self.data_size / self.generator.batch_size)
                    )
                )
            else:
                print(
                    "Running Attri2VecLinkGenerator with an estimated {} batches generated on the fly per epoch.".format(
                        round(self.data_size / self.generator.batch_size)
                    )
                )

            self._gen = self.walker.generator(
                self.generator.batch_size
            )  # the generator method from the sampler with the batch-size from the link generator method
        else:
            raise TypeError(
                "({}) UnsupervisedSampler is required.".format(type(self).__name__)
            )

    def __getitem__(self, batch_num):
        """
        Generate one batch of data.

        Args:
            batch_num<int>: number of a batch

        Returns:
            batch_feats<list>: Node features for nodes and neighbours sampled from a
                batch of the supplied IDs
            batch_targets<list>: Targets/labels for the batch.

        """

        if batch_num >= self.__len__():
            raise IndexError(
                "Mapper: batch_num larger than number of esstaimted  batches for this epoch."
            )
        # print("Fetching {} batch {} [{}]".format(self.name, batch_num, start_idx))

        # Get head nodes and labels
        self.lock.acquire()
        head_ids, batch_targets = next(self._gen)
        self.lock.release()

        if isinstance(self.generator, GraphSAGELinkGenerator):
            if self.head_node_types is None:

                # Get head node types from all src, dst nodes extracted from all links,
                # and make sure there's only one pair of node types:
                self.head_node_types = self._infer_head_node_types(
                    self.generator.schema, head_ids
                )

                self._sampling_schema = self.generator.schema.sampling_layout(
                    self.head_node_types, self.generator.num_samples
                )

                self.type_adjacency_list = self.generator.schema.type_adjacency_list(
                    self.head_node_types, len(self.generator.num_samples)
                )

            # Get sampled nodes for GraphSAGELinkGenerator
            batch_feats = self.generator.sample_features(
                head_ids, self._sampling_schema
            )
        else:
            # Get sampled nodes for Attri2VecLinkGenerator
            batch_feats = self.generator.sample_features(head_ids)

        return batch_feats, batch_targets

    def _infer_head_node_types(self, schema, head_ids):
        """Get head node types from all src, dst nodes extracted from all links in self.ids"""
        head_node_types = []
        for src, dst in head_ids:  # loop over all edges in self.ids
            head_node_types.append(tuple(schema.get_node_type(v) for v in (src, dst)))
        head_node_types = list(set(head_node_types))

        if len(head_node_types) != 1:
            raise RuntimeError(
                "All (src,dst) node types for inferred links must be of the same type!"
            )

        return head_node_types.pop()

    def __len__(self):
        """Denotes the number of batches per epoch"""
        return int(np.ceil(self.data_size / self.generator.batch_size))


class GraphSAGELinkGenerator:
    """
    A data generator for link prediction with Homogeneous GraphSAGE models

    At minimum, supply the StellarGraph, the batch size, and the number of
    node samples for each layer of the GraphSAGE model.

    The supplied graph should be a StellarGraph object that is ready for
    machine learning. Currently the model requires node features for all
    nodes in the graph.

    Use the :meth:`.flow` method supplying the nodes and (optionally) targets,
    or an UnsupervisedSampler instance that generates node samples on demand,
    to get an object that can be used as a Keras data generator.

    Example::

        G_generator = GraphSageLinkGenerator(G, 50, [10,10])
        train_data_gen = G_generator.flow(edge_ids)

    Args:
        G (StellarGraph): A machine-learning ready graph.
        batch_size (int): Size of batch of links to return.
        num_samples (list): List of number of neighbour node samples per GraphSAGE layer (hop) to take.
        seed (int or str), optional: Random seed for the sampling methods.
        name, optional: Name of generator
    """

    def __init__(self, G, batch_size, num_samples, seed=None, name=None):
        if not isinstance(G, StellarGraphBase):
            raise TypeError("Graph must be a StellarGraph object.")

        G.check_graph_for_ml(features=True)

        self.graph = G
        self.num_samples = num_samples
        self.batch_size = batch_size
        self.name = name

        # We need a schema for compatibility with HinSAGE
        self.schema = G.create_graph_schema(create_type_maps=True)

        # The sampler used to generate random samples of neighbours
        self.sampler = SampledBreadthFirstWalk(G, graph_schema=self.schema, seed=seed)

    def sample_features(self, head_links, sampling_schema):
        """
        Sample neighbours recursively from the head nodes, collect the features of the
        sampled nodes, and return these as a list of feature arrays for the GraphSAGE
        algorithm.

        Args:
            head_links: An iterable of edges to perform sampling for.
            sampling_schema: The sampling schema for the model

        Returns:
            A list of the same length as ``num_samples`` of collected features from
            the sampled nodes of shape:
            ``(len(head_nodes), num_sampled_at_layer, feature_size)``
            where num_sampled_at_layer is the cumulative product of `num_samples`
            for that layer.
        """
        node_type = sampling_schema[0][0][0]
        head_size = len(head_links)

        # The number of samples for each head node (not including itself)
        num_full_samples = np.sum(np.cumprod(self.num_samples))

        # Reshape node samples to sensible format
        def get_levels(loc, lsize, samples_per_hop, walks):
            end_loc = loc + lsize
            walks_at_level = list(it.chain(*[w[loc:end_loc] for w in walks]))
            if len(samples_per_hop) < 1:
                return [walks_at_level]
            return [walks_at_level] + get_levels(
                end_loc, lsize * samples_per_hop[0], samples_per_hop[1:], walks
            )

        # Get sampled nodes for the subgraphs for the edges where each edge is a tuple
        # of 2 nodes, so we are extracting 2 head nodes per edge
        batch_feats = []
        for hns in zip(*head_links):
            node_samples = self.sampler.run(nodes=hns, n=1, n_size=self.num_samples)

            nodes_per_hop = get_levels(0, 1, self.num_samples, node_samples)

            # Get features for the sampled nodes
            batch_feats.append(
                [
                    self.graph.get_feature_for_nodes(layer_nodes, node_type)
                    for layer_nodes in nodes_per_hop
                ]
            )

        # Resize features to (batch_size, n_neighbours, feature_size)
        # and re-pack features into a list where source, target feats alternate
        # This matches the GraphSAGE link model with (node_src, node_dst) input sockets:
        batch_feats = [
            np.reshape(feats, (head_size, -1, feats.shape[1]))
            for ab in zip(*batch_feats)
            for feats in ab
        ]
        return batch_feats

    def flow(self, link_ids, targets=None, shuffle=False):
        """
        Creates a generator/sequence object for training or evaluation
        with the supplied edge IDs and numeric targets.

        The edge IDs are the edges to train or inference on. They are
        expected to by tuples of (source_id, destination_id).

        The targets are an array of numeric targets corresponding to the
        supplied link_ids to be used by the downstream task. They should
        be given in the same order as the list of link IDs.
        If they are not specified (for example, for use in prediction),
        the targets will not be available to the downsteam task.

        Note that the shuffle argument should be True for training and
        False for prediction.

        Args:
            link_ids (list or UnsupervisedSampler): an iterable of (src_id, dst_id) tuples
                specifying the edges or an UnsupervisedSampler object that has a generator
                method to generate samples on the fly.
            targets (optional, array): a 2D array of numeric targets with shape
                `(len(link_ids), target_size)`
            shuffle (optional, bool): If True the node_ids will be shuffled at each
                epoch, if False the node_ids will be processed in order.

        Returns:
            A LinkSequence or OnDemandLinkSequence object to use with the GraphSAGE model
            methods :meth:`fit_generator`, :meth:`evaluate_generator`, and :meth:`predict_generator`
        """
        # Pass sampler to on-demand link sequence generation
        if isinstance(link_ids, UnsupervisedSampler):
            return OnDemandLinkSequence(self, link_ids)

        # Otherwise pass iterable (check?) to standard LinkSequence
        elif isinstance(link_ids, collections.Iterable):
            return LinkSequence(self, link_ids, targets, shuffle)

        else:
            raise TypeError(
                "Argument to .flow not recognised. "
                "Please pass a list of samples or a UnsupervisedSampler object."
            )


class HinSAGELinkGenerator:
    """
    A data generator for link prediction with Heterogeneous HinSAGE models

    At minimum, supply the StellarGraph, the batch size, and the number of
    node samples for each layer of the GraphSAGE model.

    The supplied graph should be a StellarGraph object that is ready for
    machine learning. Currently the model requires node features for all
    nodes in the graph.

    Use the :meth:`flow` method supplying the nodes and (optionally) targets
    to get an object that can be used as a Keras data generator.

    Note that you don't need to pass link_type (target link type) to the link mapper, considering that:

    * The mapper actually only cares about (src,dst) node types, and these can be inferred from the passed
      link ids (although this might be expensive, as it requires parsing the links ids passed - yet only once)

    * It's possible to do link prediction on a graph where that link type is completely removed from the graph
      (e.g., "same_as" links in ER)


    Example::

        G_generator = HinSAGELinkGenerator(G, 50, [10,10])
        data_gen = G_generator.flow(edge_ids)

    Args:
        g (StellarGraph): A machine-learning ready graph.
        batch_size (int): Size of batch of links to return.
        num_samples (list): List of number of neighbour node samples per GraphSAGE layer (hop) to take.
        seed (int or str), optional: Random seed for the sampling methods.
        name., optional: Name of generator
    """

    def __init__(self, G, batch_size, num_samples, seed=None, name=None):
        if not isinstance(G, StellarGraphBase):
            raise TypeError("Graph must be a StellarGraph object.")

        G.check_graph_for_ml(features=True)

        self.graph = G
        self.num_samples = num_samples
        self.batch_size = batch_size
        self.name = name

        # We need a schema for compatibility with HinSAGE
        self.schema = G.create_graph_schema(create_type_maps=True)

        # The sampler used to generate random samples of neighbours
        self.sampler = SampledHeterogeneousBreadthFirstWalk(
            G, graph_schema=self.schema, seed=seed
        )

    def _get_features(self, node_samples, head_size):
        """
        Collect features from sampled nodes.
        Args:
            node_samples: A list of lists of node IDs
            head_size: The number of head nodes (typically the batch size).

        Returns:
            A list of numpy arrays that store the features for each head
            node.
        """
        # Note the if there are no samples for a node a zero array is returned.
        # Resize features to (batch_size, n_neighbours, feature_size)
        # for each node type (note that we can have different feature size for each node type)
        batch_feats = [
            self.graph.get_feature_for_nodes(layer_nodes, nt)
            for nt, layer_nodes in node_samples
        ]

        # Resize features to (batch_size, n_neighbours, feature_size)
        batch_feats = [np.reshape(a, (head_size, -1, a.shape[1])) for a in batch_feats]

        return batch_feats

    def sample_features(self, head_links, sampling_schema):
        """
        Sample neighbours recursively from the head nodes, collect the features of the
        sampled nodes, and return these as a list of feature arrays for the GraphSAGE
        algorithm.

        Args:
            head_links: An iterable of edges to perform sampling for.
            sampling_schema: The sampling schema for the model

        Returns:
            A list of the same length as `num_samples` of collected features from
            the sampled nodes of shape:
                `(len(head_nodes), num_sampled_at_layer, feature_size)`
            where num_sampled_at_layer is the cumulative product of `num_samples`
            for that layer.
        """
        nodes_by_type = []
        for ii in range(2):
            # Extract head nodes from edges: each edge is a tuple of 2 nodes, so we are extracting 2 head nodes per edge
            head_nodes = [e[ii] for e in head_links]

            # Get sampled nodes for the subgraphs starting from the (src, dst) head nodes
            # nodes_samples is list of two lists: [[samples for src], [samples for dst]]
            node_samples = self.sampler.run(
                nodes=head_nodes, n=1, n_size=self.num_samples
            )

            # Reshape node samples to the required format for the HinSAGE model
            # This requires grouping the sampled nodes by edge type and in order
            nodes_by_type.append(
                [
                    (
                        nt,
                        reduce(
                            operator.concat,
                            (samples[ks] for samples in node_samples for ks in indices),
                            [],
                        ),
                    )
                    for nt, indices in sampling_schema[ii]
                ]
            )

        # Interlace the two lists, nodes_by_type[0] (for src head nodes) and nodes_by_type[1] (for dst head nodes)
        nodes_by_type = [
            tuple((ab[0][0], reduce(operator.concat, (ab[0][1], ab[1][1]))))
            for ab in zip(nodes_by_type[0], nodes_by_type[1])
        ]

        batch_feats = self._get_features(nodes_by_type, len(head_links))

        return batch_feats

    def flow(self, link_ids, targets=None, shuffle=False):
        """
        Creates a generator/sequence object for training or evaluation
        with the supplied edge IDs and numeric targets.

        The edge IDs are the edges to train or inference on. They are
        expected to by tuples of (source_id, destination_id).

        The targets are an array of numeric targets corresponding to the
        supplied link_ids to be used by the downstream task. They should
        be given in the same order as the list of link IDs.
        If they are not specified (for example, for use in prediction),
        the targets will not be available to the downsteam task.

        Note that the shuffle argument should be True for training and
        False for prediction.

        Args:
            link_ids: an iterable of (src_id, dst_id) tuples specifying the
                edges.
            targets: a 2D array of numeric targets with shape
                ``(len(link_ids), target_size)``
            shuffle (bool): If True the node_ids will be shuffled at each
                epoch, if False the node_ids will be processed in order.

        Returns:
            A LinkSequence object to use with the GraphSAGE model
            methods :meth:`fit_generator`, :meth:`evaluate_generator`, and :meth:`predict_generator`
        """
        if not isinstance(link_ids, collections.Iterable):
            raise TypeError(
                "Argument to .flow not recognised. "
                "Please pass a list of samples or a UnsupervisedSampler object."
            )

        return LinkSequence(self, link_ids, targets, shuffle)


class Attri2VecLinkGenerator:
    """
    A data generator for link/node pair prediction with attri2vec models

    At minimum, supply the StellarGraph and the batch size.

    The supplied graph should be a StellarGraph object that is ready for
    machine learning. Currently the model requires node features for all
    nodes in the graph.

    Use the :meth:`.flow` method supplying the nodes and (optionally) targets,
    or an UnsupervisedSampler instance that generates node samples on demand,
    to get an object that can be used as a Keras data generator.

    Example::

        G_generator = Attri2VecLinkGenerator(G, 50)
        train_data_gen = G_generator.flow(edge_ids)

    Args:
        G (StellarGraph): A machine-learning ready graph.
        batch_size (int): Size of batch of links to return.
        name, optional: Name of generator.
    """

    def __init__(self, G, batch_size, name=None):
        if not isinstance(G, StellarGraphBase):
            raise TypeError("Graph must be a StellarGraph object.")

        G.check_graph_for_ml(features=True)

        self.graph = G
        self.batch_size = batch_size
        self.name = name

    def sample_features(self, head_links):
        """
        Sample content features of the target nodes and the ids of the context nodes
        and return these as a list of feature arrays for the attri2vec algorithm.

        Args:
            head_links: An iterable of edges to perform sampling for.

        Returns:
            A list of feaure arrys, with each element being the feature of a
            target node and the id of the corresponding context node.
        """

        target_ids = [head_link[0] for head_link in head_links]
        context_ids = [head_link[1] for head_link in head_links]
        target_feats = self.graph.get_feature_for_nodes(target_ids)
        context_feats = self.graph.get_index_for_nodes(context_ids)
        batch_feats = [target_feats, np.array(context_feats)]

        return batch_feats

    def flow(self, link_ids, targets=None, shuffle=False):
        """
        Creates a generator/sequence object for training or evaluation
        with the supplied edge IDs and numeric targets.

        The edge IDs are the edges to train or inference on. They are
        expected to by tuples of (source_id, destination_id).

        The targets are an array of numeric targets corresponding to the
        supplied link_ids to be used by the downstream task. They should
        be given in the same order as the list of link IDs.
        If they are not specified (for example, for use in prediction),
        the targets will not be available to the downsteam task.

        Note that the shuffle argument should be True for training and
        False for prediction.

        Args:
            link_ids (list or UnsupervisedSampler): an iterable of (src_id, dst_id) tuples
                specifying the edges or an UnsupervisedSampler object that has a generator
                method to generate samples on the fly.
            targets (optional, array): a 2D array of numeric targets with shape
                `(len(link_ids), target_size)`.
            shuffle (optional, bool): The value of 'shuffle' is only relevant if 'link_ids' 
                is an Iterable and it is ignored if the latter is an instance of UnsupervisedSampler. 
                If True the node_ids will be shuffled at each epoch, if False the node_ids will be 
                processed in order.

        Returns:
            An OnDemandLinkSequence object to use with the attri2vec model.
        """
        # Pass sampler to on-demand link sequence generation
        if isinstance(link_ids, UnsupervisedSampler):
            return OnDemandLinkSequence(self, link_ids)

        # Otherwise pass iterable to standard LinkSequence
        elif isinstance(link_ids, collections.Iterable):
            return LinkSequence(self, link_ids, targets, shuffle)

        else:
            raise TypeError(
                "Argument to .flow not recognised. "
                "Please pass a list of samples or a UnsupervisedSampler object."
            )<|MERGE_RESOLUTION|>--- conflicted
+++ resolved
@@ -36,10 +36,7 @@
 from functools import reduce
 import threading
 
-<<<<<<< HEAD
-=======
 from tensorflow import keras
->>>>>>> a6230810
 from tensorflow.keras.utils import Sequence
 from stellargraph.core.graph import StellarGraphBase
 from stellargraph.data.explorer import (
@@ -214,7 +211,6 @@
 
     def __init__(self, generator, walker):
 
-<<<<<<< HEAD
         if isinstance(generator, GraphSAGELinkGenerator) or isinstance(
             generator, Attri2VecLinkGenerator
         ):
@@ -225,13 +221,11 @@
                     type(self).__name__
                 )
             )
-=======
         self.lock = threading.Lock()
 
-        self.generator = generator  # graphlinkgenerator instance
+        #self.generator = generator  # graphlinkgenerator instance
 
         self.head_node_types = self.generator.schema.node_types * 2
->>>>>>> a6230810
 
         if isinstance(self.generator, GraphSAGELinkGenerator):
             self.head_node_types = self.generator.schema.node_types * 2
