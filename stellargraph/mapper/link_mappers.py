# -*- coding: utf-8 -*-
#
# Copyright 2018 Data61, CSIRO
#
# Licensed under the Apache License, Version 2.0 (the "License");
# you may not use this file except in compliance with the License.
# You may obtain a copy of the License at
#
#   http://www.apache.org/licenses/LICENSE-2.0
#
# Unless required by applicable law or agreed to in writing, software
# distributed under the License is distributed on an "AS IS" BASIS,
# WITHOUT WARRANTIES OR CONDITIONS OF ANY KIND, either express or implied.
# See the License for the specific language governing permissions and
# limitations under the License.

"""
Generators that create batches of data from a machine-learnign ready graph
for link prediction/link attribute inference problems using GraphSAGE and HinSAGE.

"""
__all__ = ["LinkSequence", "GraphSAGELinkGenerator", "HinSAGELinkGenerator"]

import random
import operator
import numpy as np
import itertools as it

from functools import reduce
from keras.utils import Sequence
from stellargraph.core.graph import StellarGraphBase
from stellargraph.data.explorer import (
    SampledBreadthFirstWalk,
    SampledHeterogeneousBreadthFirstWalk,
    UniformRandomWalk,
)
from ..core.utils import is_real_iterable


from stellargraph.data.unsupervisedSampler import UnsupervisedSampler
from stellargraph.core.utils import is_real_iterable


class PregeneratedLinkSequence(Sequence):
    """Keras-compatible data generator to use with Keras methods :meth:`keras.Model.fit_generator`,
    :meth:`keras.Model.evaluate_generator`, and :meth:`keras.Model.predict_generator`

    This class generates data samples for link inference models
    and should be created using the :meth:`flow` method of
    :class:`GraphSAGELinkGenerator` or :class:`HinSAGELinkGenerator` .

    Args:
        generator: An instance of :class:`GraphSAGELinkGenerator` or :class:`HinSAGELinkGenerator`.

        ids (list or iterable): Link IDs to batch, each link id being a tuple of (src, dst) node ids.
            (The graph nodes must have a "feature" attribute that is used as input to the GraphSAGE model.)
            These are the links that are to be used to train or inference, and the embeddings
            calculated for these links via a binary operator applied to their source and destination nodes,
            are passed to the downstream task of link prediction or link attribute inference.
            The source and target nodes of the links are used as head nodes for which subgraphs are sampled.
            The subgraphs are sampled from all nodes.

        targets (list or iterable): Labels corresponding to the above links, e.g., 0 or 1 for the link prediction problem.

        shuffle (bool): If True (default) the ids will be randomly shuffled every epoch.

    """

    def __init__(self, generator, ids, targets=None, shuffle=True):
        # Check that ids is an iterable
        if not is_real_iterable(ids):
            raise TypeError("IDs must be an iterable or numpy array of graph node IDs")

        # Check targets is iterable & has the correct length
        if targets is not None:
            if not is_real_iterable(targets):
                raise TypeError("Targets must be None or an iterable or numpy array ")
            if len(ids) != len(targets):
                raise ValueError(
                    "The length of the targets must be the same as the length of the ids"
                )
            self.targets = np.asanyarray(targets)
        else:
            self.targets = None

        # Ensure number of labels matches number of ids
        if targets is not None and len(ids) != len(targets):
            raise ValueError("Length of link ids must match length of link targets")

        self.generator = generator
        self.ids = list(ids)
        self.data_size = len(self.ids)
        self.shuffle = shuffle

        # Shuffle the IDs to begin
        self.on_epoch_end()

        # Get head node types from all src, dst nodes extracted from all links,
        # and make sure there's only one pair of node types:
        self.head_node_types = self._infer_head_node_types(generator.schema)

        self._sampling_schema = generator.schema.sampling_layout(
            self.head_node_types, generator.num_samples
        )

        self.type_adjacency_list = generator.schema.type_adjacency_list(
            self.head_node_types, len(generator.num_samples)
        )

    def _infer_head_node_types(self, schema):
        """Get head node types from all src, dst nodes extracted from all links in self.ids"""
        head_node_types = []
        for src, dst in self.ids:  # loop over all edges in self.ids
            head_node_types.append(tuple(schema.get_node_type(v) for v in (src, dst)))
        head_node_types = list(set(head_node_types))

        if len(head_node_types) != 1:
            raise RuntimeError(
                "All (src,dst) node types for inferred links must be of the same type!"
            )

        return head_node_types.pop()

    def __len__(self):
        "Denotes the number of batches per epoch"
        return int(np.ceil(self.data_size / self.generator.batch_size))

    def __getitem__(self, batch_num):
        """
        Generate one batch of data

        Args:
            batch_num (int): number of a batch

        Returns:
            batch_feats (list): Node features for nodes and neighbours sampled from a
                batch of the supplied IDs
            batch_targets (list): Targets/labels for the batch.

        """
        start_idx = self.generator.batch_size * batch_num
        end_idx = start_idx + self.generator.batch_size

        if start_idx >= self.data_size:
            raise IndexError("Mapper: batch_num larger than length of data")
        # print("Fetching {} batch {} [{}]".format(self.name, batch_num, start_idx))

        # The ID indices for this batch
        batch_indices = self.indices[start_idx:end_idx]

        # Get head (root) nodes for links
        head_ids = [self.ids[ii] for ii in batch_indices]

        # Get targets for nodes
        batch_targets = None if self.targets is None else self.targets[batch_indices]

        # Get sampled nodes
        batch_feats = self.generator.sample_features(head_ids, self._sampling_schema)

        return batch_feats, batch_targets

    def on_epoch_end(self):
        """
        Shuffle all link IDs at the end of each epoch
        """
        self.indices = list(range(self.data_size))
        if self.shuffle:
            random.shuffle(self.indices)


class LinkSequence(object):
    """Keras-compatible data generator to use with Keras methods :meth:`keras.Model.fit_generator`,
    :meth:`keras.Model.evaluate_generator`, and :meth:`keras.Model.predict_generator`

    This class generates data samples for link inference models
    and should be created using the :meth:`flow` method of
    :class:`GraphSAGELinkGenerator` or :class:`HinSAGELinkGenerator` .

    Args:
        generator: An instance of :class:`GraphSAGELinkGenerator`.
                   (The graph nodes must have a "feature" attribute that is used as input to the GraphSAGE model.)
        
        walker: A walker object that indicates how the neighborhood of graph are sampled (uniform random walks, biased random walks etc. Currently only Uniform Random walks are enabled). 
                This class is responsible for calling the right type of walk generator and then return batch_size of sample source and target pairs  from those walks.
                These (target, context) pairs are to be used to train or inference, and the embeddings
                calculated for the links created by a binary operator applied to the target and context nodes,
                are passed to the downstream task of link prediction or link attribute inference.
                The target and context nodes of the links are used as head nodes for which subgraphs are sampled.
                The subgraphs are sampled from all nodes.

            
  """

    def __init__(self, generator, walker):

        self.generator = generator  # graphlinkgenerator instance

        self.ids = (
            []
        )  # Since this is an instance of on demand sampling, at the initialization we don't have the pregenerated head samples.

        if isinstance(walker, UnsupervisedSampler):

            self.walker = walker

            self.data_size = (
                len(self.walker.nodes)
                * self.walker.length
                * self.walker.number_of_walks
            )  # an estimate of the  upper bound on how many samples are generated in each epoch

            print(
                "Running GraphSAGELinkGenerator with an estimated {} batches that will be generated on the fly.".format(
                    round(self.data_size / self.generator.batch_size)
                )
            )

            self._gen = (
                self.walker.generator()
            )  # the generator method from the sampler with the batch-size from the link generator method
        else:
            raise TypeError(
                "({}) UnsupervisedSampler is required.".format(type(self).__name__)
            )

    def __getitem__(self, batch_num):
        """
        Generate one batch of data

        Args:
            batch_num (int): number of a batch

        Returns:
            batch_feats (list): Node features for nodes and neighbours sampled from a
                batch of the supplied IDs
            batch_targets (list): Targets/labels for the batch.

        """

        # Get head nodes and labels
        head_ids, batch_targets = next(self._gen)
        self.ids = list(head_ids)

        # Get head node types from all src, dst nodes extracted from all links,
        # and make sure there's only one pair of node types:
        self.head_node_types = self._infer_head_node_types(self.generator.schema)

        self._sampling_schema = self.generator.schema.sampling_layout(
            self.head_node_types, self.generator.num_samples
        )

        self.type_adjacency_list = self.generator.schema.type_adjacency_list(
            self.head_node_types, len(self.generator.num_samples)
        )

        # Get sampled nodes
        batch_feats = self.generator.sample_features(head_ids, self._sampling_schema)

        return batch_feats, batch_targets

    def _infer_head_node_types(self, schema):
        """Get head node types from all src, dst nodes extracted from all links in self.ids"""
        head_node_types = []
        for src, dst in self.ids:  # loop over all edges in self.ids
            head_node_types.append(tuple(schema.get_node_type(v) for v in (src, dst)))
        head_node_types = list(set(head_node_types))

        if len(head_node_types) != 1:
            raise RuntimeError(
                "All (src,dst) node types for inferred links must be of the same type!"
            )

        return head_node_types.pop()

    def __len__(self):
        "Denotes the number of batches per epoch"
        return int(np.ceil(self.data_size / self.generator.batch_size))


class GraphSAGELinkGenerator:
    """A data generator for link prediction with Homogeneous GraphSAGE models

    At minimum, supply the StellarGraph, the batch size, and the number of
    node samples for each layer of the GraphSAGE model.

    The supplied graph should be a StellarGraph object that is ready for
    machine learning. Currently the model requires node features for all
    nodes in the graph.

    Use the :meth:`.flow` method supplying the nodes and (optionally) targets
    to get an object that can be used as a Keras data generator.

    Example::

        G_generator = GraphSageLinkGenerator(G, 50, [10,10])
        train_data_gen = G_generator.flow(edge_ids)

    Args:
        g (StellarGraph): A machine-learning ready graph.
        batch_size (int): Size of batch of links to return.
        num_samples (list): List of number of neighbour node samples per GraphSAGE layer (hop) to take.
        seed (int or str), optional: Random seed for the sampling methods.
        name, optional: Name of generator
    """

    def __init__(self, G, batch_size, num_samples, seed=None, name=None):
        if not isinstance(G, StellarGraphBase):
            raise TypeError("Graph must be a StellarGraph object.")

        G.check_graph_for_ml(features=True)

        self.graph = G
        self.num_samples = num_samples
        self.batch_size = batch_size
        self.name = name

        # The sampler used to generate random samples of neighbours
        self.sampler = SampledBreadthFirstWalk(G)

        # We need a schema for compatibility with HinSAGE
        self.schema = G.create_graph_schema(create_type_maps=True)

    def sample_features(self, head_links, sampling_schema):
        """
        Sample neighbours recursively from the head nodes, collect the features of the
        sampled nodes, and return these as a list of feature arrays for the GraphSAGE
        algorithm.

        Args:
            head_links: An iterable of edges to perform sampling for.
            sampling_schema: The sampling schema for the model

        Returns:
            A list of the same length as ``num_samples`` of collected features from
            the sampled nodes of shape:
            ``(len(head_nodes), num_sampled_at_layer, feature_size)``
            where num_sampled_at_layer is the cumulative product of `num_samples`
            for that layer.
        """
        node_type = sampling_schema[0][0][0]
        head_size = len(head_links)

        # The number of samples for each head node (not including itself)
        num_full_samples = np.sum(np.cumprod(self.num_samples))

        # Reshape node samples to sensible format
        def get_levels(loc, lsize, samples_per_hop, walks):
            end_loc = loc + lsize
            walks_at_level = list(it.chain(*[w[loc:end_loc] for w in walks]))
            if len(samples_per_hop) < 1:
                return [walks_at_level]
            return [walks_at_level] + get_levels(
                end_loc, lsize * samples_per_hop[0], samples_per_hop[1:], walks
            )

        # Get sampled nodes for the subgraphs for the edges where each edge is a tuple
        # of 2 nodes, so we are extracting 2 head nodes per edge
        batch_feats = []
        for hns in zip(*head_links):
            node_samples = self.sampler.run(nodes=hns, n=1, n_size=self.num_samples)

            # Isolated nodes will return only themselves in the sample list
            # let's correct for this by padding with None (the dummy node ID)
            node_samples = [
                ns + [None] * num_full_samples if len(ns) == 1 else ns
                for ns in node_samples
            ]

            nodes_per_hop = get_levels(0, 1, self.num_samples, node_samples)

            # Get features for the sampled nodes
            batch_feats.append(
                [
                    self.graph.get_feature_for_nodes(layer_nodes, node_type)
                    for layer_nodes in nodes_per_hop
                ]
            )

        # Resize features to (batch_size, n_neighbours, feature_size)
        # and re-pack features into a list where source, target feats alternate
        # This matches the GraphSAGE link model with (node_src, node_dst) input sockets:
        batch_feats = [
            np.reshape(feats, (head_size, -1, feats.shape[1]))
            for ab in zip(*batch_feats)
            for feats in ab
        ]
        return batch_feats

<<<<<<< HEAD
    def flow(self, *args):
=======
    def flow(self, link_ids, targets=None, shuffle=False):
>>>>>>> c54fa239
        """
        Creates a generator/sequence object for training or evaluation
        with the supplied edge IDs and numeric targets.

        The edge IDs are the edges to train or inference on. They are
        expected to by tuples of (source_id, destination_id).

        The targets are an array of numeric targets corresponding to the
        supplied link_ids to be used by the downstream task. They should
        be given in the same order as the list of link IDs.
        If they are not specified (for example, for use in prediction),
        the targets will not be available to the downsteam task.

        Note that the shuffle argument should be True for training and
        False for prediction.

        Args:
            link_ids: an iterable of (src_id, dst_id) tuples specifying the
                edges.
            targets: a 2D array of numeric targets with shape
                `(len(link_ids), target_size)`
            shuffle (bool): If True the node_ids will be shuffled at each
                epoch, if False the node_ids will be processed in order.

            Or,
                UnsupervisedSampler object that has the generator method to generate samples on the fly.
        
        Returns:
            A LinkSequence object to use with the GraphSAGE model
            methods :meth:`fit_generator`, :meth:`evaluate_generator`, and :meth:`predict_generator`
        """
<<<<<<< HEAD

        if args:
            if isinstance(args[0], UnsupervisedSampler):
                return LinkSequence(self, *args)
            else:
                print(
                    "Running GraphSAGELinkGenerator with pregenerated {} batches in each epoch.".format(
                        round(len(args[0]) / self.batch_size)
                    )
                )
                return PregeneratedLinkSequence(self, *args)
        else:
            raise ValueError(
                "Nothing is passed to the flow method. Either a list of samples to train on should be provided or an object of UnsupervisedSampler class."
            )
=======
        return LinkSequence(self, link_ids, targets, shuffle=shuffle)
>>>>>>> c54fa239


class HinSAGELinkGenerator:
    """A data generator for link prediction with Heterogeneous HinSAGE models

    At minimum, supply the StellarGraph, the batch size, and the number of
    node samples for each layer of the GraphSAGE model.

    The supplied graph should be a StellarGraph object that is ready for
    machine learning. Currently the model requires node features for all
    nodes in the graph.

    Use the :meth:`flow` method supplying the nodes and (optionally) targets
    to get an object that can be used as a Keras data generator.

    Note that you don't need to pass link_type (target link type) to the link mapper, considering that:

    * The mapper actually only cares about (src,dst) node types, and these can be inferred from the passed
      link ids (although this might be expensive, as it requires parsing the links ids passed - yet only once)

    * It's possible to do link prediction on a graph where that link type is completely removed from the graph
      (e.g., "same_as" links in ER)


    Example::

        G_generator = HinSAGELinkGenerator(G, 50, [10,10])
        data_gen = G_generator.flow(edge_ids)

    Args:
        g (StellarGraph): A machine-learning ready graph.
        batch_size (int): Size of batch of links to return.
        num_samples (list): List of number of neighbour node samples per GraphSAGE layer (hop) to take.
        seed (int or str), optional: Random seed for the sampling methods.
        name., optional: Name of generator
    """

    def __init__(self, G, batch_size, num_samples, seed=None, name=None):
        if not isinstance(G, StellarGraphBase):
            raise TypeError("Graph must be a StellarGraph object.")

        G.check_graph_for_ml(features=True)

        self.graph = G
        self.num_samples = num_samples
        self.batch_size = batch_size
        self.name = name

        # We need a schema for compatibility with HinSAGE
        self.schema = G.create_graph_schema(create_type_maps=True)

        # The sampler used to generate random samples of neighbours
        self.sampler = SampledHeterogeneousBreadthFirstWalk(
            G, graph_schema=self.schema, seed=seed
        )

    def _get_features(self, node_samples, head_size):
        """
        Collect features from sampled nodes.
        Args:
            node_samples: A list of lists of node IDs
            head_size: The number of head nodes (typically the batch size).

        Returns:
            A list of numpy arrays that store the features for each head
            node.
        """
        # Note the if there are no samples for a node a zero array is returned.
        # Resize features to (batch_size, n_neighbours, feature_size)
        # for each node type (note that we can have different feature size for each node type)
        batch_feats = [
            self.graph.get_feature_for_nodes(layer_nodes, nt)
            for nt, layer_nodes in node_samples
        ]

        # Resize features to (batch_size, n_neighbours, feature_size)
        batch_feats = [np.reshape(a, (head_size, -1, a.shape[1])) for a in batch_feats]

        return batch_feats

    def sample_features(self, head_links, sampling_schema):
        """
        Sample neighbours recursively from the head nodes, collect the features of the
        sampled nodes, and return these as a list of feature arrays for the GraphSAGE
        algorithm.

        Args:
            head_links: An iterable of edges to perform sampling for.
            sampling_schema: The sampling schema for the model

        Returns:
            A list of the same length as `num_samples` of collected features from
            the sampled nodes of shape:
                `(len(head_nodes), num_sampled_at_layer, feature_size)`
            where num_sampled_at_layer is the cumulative product of `num_samples`
            for that layer.
        """
        nodes_by_type = []
        for ii in range(2):
            # Extract head nodes from edges: each edge is a tuple of 2 nodes, so we are extracting 2 head nodes per edge
            head_nodes = [e[ii] for e in head_links]

            # Get sampled nodes for the subgraphs starting from the (src, dst) head nodes
            # nodes_samples is list of two lists: [[samples for src], [samples for dst]]
            node_samples = self.sampler.run(
                nodes=head_nodes, n=1, n_size=self.num_samples
            )

            # Reshape node samples to the required format for the HinSAGE model
            # This requires grouping the sampled nodes by edge type and in order
            nodes_by_type.append(
                [
                    (
                        nt,
                        reduce(
                            operator.concat,
                            (samples[ks] for samples in node_samples for ks in indices),
                            [],
                        ),
                    )
                    for nt, indices in sampling_schema[ii]
                ]
            )

        # Interlace the two lists, nodes_by_type[0] (for src head nodes) and nodes_by_type[1] (for dst head nodes)
        nodes_by_type = [
            tuple((ab[0][0], reduce(operator.concat, (ab[0][1], ab[1][1]))))
            for ab in zip(nodes_by_type[0], nodes_by_type[1])
        ]

        batch_feats = self._get_features(nodes_by_type, len(head_links))

        return batch_feats

    def flow(self, link_ids, targets=None, shuffle=False):
        """
        Creates a generator/sequence object for training or evaluation
        with the supplied edge IDs and numeric targets.

        The edge IDs are the edges to train or inference on. They are
        expected to by tuples of (source_id, destination_id).

        The targets are an array of numeric targets corresponding to the
        supplied link_ids to be used by the downstream task. They should
        be given in the same order as the list of link IDs.
        If they are not specified (for example, for use in prediction),
        the targets will not be available to the downsteam task.

        Note that the shuffle argument should be True for training and
        False for prediction.

        Args:
            link_ids: an iterable of (src_id, dst_id) tuples specifying the
                edges.
            targets: a 2D array of numeric targets with shape
                ``(len(link_ids), target_size)``
            shuffle (bool): If True the node_ids will be shuffled at each
                epoch, if False the node_ids will be processed in order.

        Returns:
            A LinkSequence object to use with the GraphSAGE model
            methods :meth:`fit_generator`, :meth:`evaluate_generator`, and :meth:`predict_generator`
        """
<<<<<<< HEAD
        # The LinkSequence method is renamed to PregeneratedLinkSequence
        # return LinkSequence(self, link_ids, targets)
        return PregeneratedLinkSequence(self, link_ids, targets)
=======
        return LinkSequence(self, link_ids, targets, shuffle=shuffle)
>>>>>>> c54fa239
<|MERGE_RESOLUTION|>--- conflicted
+++ resolved
@@ -19,14 +19,17 @@
 for link prediction/link attribute inference problems using GraphSAGE and HinSAGE.
 
 """
-__all__ = ["LinkSequence", "GraphSAGELinkGenerator", "HinSAGELinkGenerator"]
+__all__ = ["OnDemandLinkSequence", "GraphSAGELinkGenerator", "HinSAGELinkGenerator"]
 
 import random
 import operator
 import numpy as np
 import itertools as it
-
+import operator
+import collections
 from functools import reduce
+
+import keras
 from keras.utils import Sequence
 from stellargraph.core.graph import StellarGraphBase
 from stellargraph.data.explorer import (
@@ -41,17 +44,14 @@
 from stellargraph.core.utils import is_real_iterable
 
 
-class PregeneratedLinkSequence(Sequence):
+class LinkSequence(Sequence):
     """Keras-compatible data generator to use with Keras methods :meth:`keras.Model.fit_generator`,
     :meth:`keras.Model.evaluate_generator`, and :meth:`keras.Model.predict_generator`
-
     This class generates data samples for link inference models
     and should be created using the :meth:`flow` method of
     :class:`GraphSAGELinkGenerator` or :class:`HinSAGELinkGenerator` .
-
     Args:
         generator: An instance of :class:`GraphSAGELinkGenerator` or :class:`HinSAGELinkGenerator`.
-
         ids (list or iterable): Link IDs to batch, each link id being a tuple of (src, dst) node ids.
             (The graph nodes must have a "feature" attribute that is used as input to the GraphSAGE model.)
             These are the links that are to be used to train or inference, and the embeddings
@@ -59,11 +59,8 @@
             are passed to the downstream task of link prediction or link attribute inference.
             The source and target nodes of the links are used as head nodes for which subgraphs are sampled.
             The subgraphs are sampled from all nodes.
-
         targets (list or iterable): Labels corresponding to the above links, e.g., 0 or 1 for the link prediction problem.
-
         shuffle (bool): If True (default) the ids will be randomly shuffled every epoch.
-
     """
 
     def __init__(self, generator, ids, targets=None, shuffle=True):
@@ -128,15 +125,12 @@
     def __getitem__(self, batch_num):
         """
         Generate one batch of data
-
         Args:
             batch_num (int): number of a batch
-
         Returns:
             batch_feats (list): Node features for nodes and neighbours sampled from a
                 batch of the supplied IDs
             batch_targets (list): Targets/labels for the batch.
-
         """
         start_idx = self.generator.batch_size * batch_num
         end_idx = start_idx + self.generator.batch_size
@@ -168,7 +162,7 @@
             random.shuffle(self.indices)
 
 
-class LinkSequence(object):
+class OnDemandLinkSequence(object):
     """Keras-compatible data generator to use with Keras methods :meth:`keras.Model.fit_generator`,
     :meth:`keras.Model.evaluate_generator`, and :meth:`keras.Model.predict_generator`
 
@@ -179,8 +173,8 @@
     Args:
         generator: An instance of :class:`GraphSAGELinkGenerator`.
                    (The graph nodes must have a "feature" attribute that is used as input to the GraphSAGE model.)
-        
-        walker: A walker object that indicates how the neighborhood of graph are sampled (uniform random walks, biased random walks etc. Currently only Uniform Random walks are enabled). 
+
+        walker: A walker object that indicates how the neighborhood of graph are sampled (uniform random walks, biased random walks etc. Currently only Uniform Random walks are enabled).
                 This class is responsible for calling the right type of walk generator and then return batch_size of sample source and target pairs  from those walks.
                 These (target, context) pairs are to be used to train or inference, and the embeddings
                 calculated for the links created by a binary operator applied to the target and context nodes,
@@ -188,7 +182,6 @@
                 The target and context nodes of the links are used as head nodes for which subgraphs are sampled.
                 The subgraphs are sampled from all nodes.
 
-            
   """
 
     def __init__(self, generator, walker):
@@ -386,11 +379,7 @@
         ]
         return batch_feats
 
-<<<<<<< HEAD
-    def flow(self, *args):
-=======
     def flow(self, link_ids, targets=None, shuffle=False):
->>>>>>> c54fa239
         """
         Creates a generator/sequence object for training or evaluation
         with the supplied edge IDs and numeric targets.
@@ -408,39 +397,31 @@
         False for prediction.
 
         Args:
-            link_ids: an iterable of (src_id, dst_id) tuples specifying the
-                edges.
-            targets: a 2D array of numeric targets with shape
+            link_ids (list or UnsupervisedSampler): an iterable of (src_id, dst_id) tuples
+                specifying the edges or an UnsupervisedSampler object that has a generator
+                method to generate samples on the fly.
+            targets (optional, array): a 2D array of numeric targets with shape
                 `(len(link_ids), target_size)`
-            shuffle (bool): If True the node_ids will be shuffled at each
+            shuffle (optional, bool): If True the node_ids will be shuffled at each
                 epoch, if False the node_ids will be processed in order.
 
-            Or,
-                UnsupervisedSampler object that has the generator method to generate samples on the fly.
-        
         Returns:
             A LinkSequence object to use with the GraphSAGE model
             methods :meth:`fit_generator`, :meth:`evaluate_generator`, and :meth:`predict_generator`
         """
-<<<<<<< HEAD
-
-        if args:
-            if isinstance(args[0], UnsupervisedSampler):
-                return LinkSequence(self, *args)
-            else:
-                print(
-                    "Running GraphSAGELinkGenerator with pregenerated {} batches in each epoch.".format(
-                        round(len(args[0]) / self.batch_size)
-                    )
-                )
-                return PregeneratedLinkSequence(self, *args)
+        # Pass sampler to on-demand link sequence generation
+        if isinstance(link_ids, UnsupervisedSampler):
+            return OnDemandLinkSequence(self, link_ids)
+
+        # Otherwise pass iterable (check?) to standard LinkSequence
+        elif isinstance(link_ids, collections.Iterable):
+            return LinkSequence(self, link_ids, targets, shuffle)
+
         else:
-            raise ValueError(
-                "Nothing is passed to the flow method. Either a list of samples to train on should be provided or an object of UnsupervisedSampler class."
-            )
-=======
-        return LinkSequence(self, link_ids, targets, shuffle=shuffle)
->>>>>>> c54fa239
+            raise TypeError(
+                "Argument to .flow not recognised. "
+                "Please pass a list of samples or a UnsupervisedSampler object."
+            )
 
 
 class HinSAGELinkGenerator:
@@ -604,10 +585,6 @@
             A LinkSequence object to use with the GraphSAGE model
             methods :meth:`fit_generator`, :meth:`evaluate_generator`, and :meth:`predict_generator`
         """
-<<<<<<< HEAD
         # The LinkSequence method is renamed to PregeneratedLinkSequence
         # return LinkSequence(self, link_ids, targets)
-        return PregeneratedLinkSequence(self, link_ids, targets)
-=======
-        return LinkSequence(self, link_ids, targets, shuffle=shuffle)
->>>>>>> c54fa239
+        return LinkSequence(self, link_ids, targets, shuffle)