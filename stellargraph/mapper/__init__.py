# -*- coding: utf-8 -*-
#
# Copyright 2018 Data61, CSIRO
#
# Licensed under the Apache License, Version 2.0 (the "License");
# you may not use this file except in compliance with the License.
# You may obtain a copy of the License at
#
#   http://www.apache.org/licenses/LICENSE-2.0
#
# Unless required by applicable law or agreed to in writing, software
# distributed under the License is distributed on an "AS IS" BASIS,
# WITHOUT WARRANTIES OR CONDITIONS OF ANY KIND, either express or implied.
# See the License for the specific language governing permissions and
# limitations under the License.


"""
The mapper package contains classes and functions to map graph data to neural network inputs

"""

# __all__ = ["link_mappers", "node_mappers"]

<<<<<<< HEAD
# Expose the mappers
from .node_mappers import *
from .link_mappers import *
from .mini_batch_node_generators import *
=======
# Expose the generators
from .sequences import *
from .sampled_link_generators import *
from .sampled_node_generators import *
from .full_batch_generators import *
>>>>>>> 20f75460
<|MERGE_RESOLUTION|>--- conflicted
+++ resolved
@@ -22,15 +22,9 @@
 
 # __all__ = ["link_mappers", "node_mappers"]
 
-<<<<<<< HEAD
-# Expose the mappers
-from .node_mappers import *
-from .link_mappers import *
-from .mini_batch_node_generators import *
-=======
 # Expose the generators
 from .sequences import *
 from .sampled_link_generators import *
 from .sampled_node_generators import *
 from .full_batch_generators import *
->>>>>>> 20f75460
+from .mini_batch_node_generators import *