# -*- coding: utf-8 -*-
#
# Copyright 2017-2018 Data61, CSIRO
#
# Licensed under the Apache License, Version 2.0 (the "License");
# you may not use this file except in compliance with the License.
# You may obtain a copy of the License at
#
# http://www.apache.org/licenses/LICENSE-2.0
#
# Unless required by applicable law or agreed to in writing, software
# distributed under the License is distributed on an "AS IS" BASIS,
# WITHOUT WARRANTIES OR CONDITIONS OF ANY KIND, either express or implied.
# See the License for the specific language governing permissions and
# limitations under the License.

__all__ = [
    "UniformRandomWalk",
    "BiasedRandomWalk",
    "UniformRandomMetaPathWalk",
    "DepthFirstWalk",
    "BreadthFirstWalk",
    "SampledBreadthFirstWalk",
    "SampledHeterogeneousBreadthFirstWalk",
]


import networkx as nx
import numpy as np
import random
from collections import defaultdict

from ..core.schema import GraphSchema
from ..core.graph import StellarGraphBase
from ..core.utils import is_real_iterable


class GraphWalk(object):
    """
    Base class for exploring graphs.
    """

    def __init__(self, graph, graph_schema=None, seed=None):
        self.graph = graph

        # Initialize the random state
        self._random_state = random.Random(seed)

        # Initialize a numpy random state (for numpy random methods)
        self._np_random_state = np.random.RandomState(seed=seed)

        # We require a StellarGraph for this
        if not isinstance(graph, StellarGraphBase):
            raise TypeError(
                "Graph must be a StellarGraph or StellarDiGraph to use heterogeneous sampling."
            )

        if not graph_schema:
            self.graph_schema = self.graph.create_graph_schema(create_type_maps=True)
        else:
            self.graph_schema = graph_schema

        if self.graph_schema is not None and type(self.graph_schema) is not GraphSchema:
            raise ValueError(
                "({}) The parameter graph_schema should be either None or of type GraphSchema.".format(
                    type(self).__name__
                )
            )

        # Create a dict of adjacency lists per edge type, for faster neighbour sampling from graph in SampledHeteroBFS:
        # TODO: this could be better placed inside StellarGraph class
        edge_types = self.graph_schema.edge_types
        self.adj = dict()
        for et in edge_types:
            self.adj.update({et: defaultdict(lambda: [None])})

        for n1, nbrdict in graph.adjacency():
            for et in edge_types:
                neigh_et = [
                    n2
                    for n2, nkeys in nbrdict.items()
                    for k in iter(nkeys)
                    if self.graph_schema.is_of_edge_type((n1, n2, k), et)
                ]
                # Create adjacency list in lexographical order
                # Otherwise sampling methods will not be deterministic
                # even when the seed is set.
                self.adj[et][n1] = sorted(neigh_et, key=str)

    def neighbors(self, graph, node):
        if node not in graph:
            print("node {} not in graph".format(node))
            print("Graph nodes {}".format(graph.nodes()))
        return list(nx.neighbors(graph, node))

    def run(self, **kwargs):
        """
        To be overridden by subclasses. It is the main entry point for performing random walks on the given
        graph.
        It should return the sequences of nodes in each random walk.

        Args:
            **kwargs:

        Returns:

        """


class UniformRandomWalk(GraphWalk):
    """
    Performs uniform random walks on the given graph
    """

    def run(self, nodes=None, n=None, length=None, seed=None):
        """
        Perform a random walk starting from the root nodes.

        Args:
            nodes: <list> The root nodes as a list of node IDs
            n: <int> Total number of random walks per root node
            length: <int> Maximum length of each random walk
            seed: <int> Random number generator seed; default is None

        Returns:
            <list> List of lists of nodes ids for each of the random walks

        """
        self._check_parameter_values(nodes=nodes, n=n, length=length, seed=seed)

        if seed:
            # seed the random number generator
            rs = random.Random(seed)
        else:
            # Restore the random state
            rs = self._random_state

        walks = []
        for node in nodes:  # iterate over root nodes
            for walk_number in range(n):  # generate n walks per root node
                walk = list()
                current_node = node
                for _ in range(length):
                    walk.extend([current_node])
                    neighbours = self.neighbors(self.graph, current_node)
                    if (
                        len(neighbours) == 0
                    ):  # for whatever reason this node has no neighbours so stop
                        break
                    else:
                        rs.shuffle(neighbours)  # shuffles the list in place
                        current_node = neighbours[0]  # select the first node to follow

                walks.append(walk)

        return walks

    def _check_parameter_values(self, nodes, n, length, seed):
        """
        Checks that the parameter values are valid or raises ValueError exceptions with a message indicating the
        parameter (the first one encountered in the checks) with invalid value.

        Args:
            nodes: <list> A list of root node ids such that from each node a uniform random walk of up to length l
            will be generated.
            n: <int> Number of walks per node id.
            length: <int> Maximum length of walk measured as the number of edges followed from root node.
            seed: <int> Random number generator seed

        """
        if nodes is None:
            raise ValueError(
                "({}) A list of root node IDs was not provided.".format(
                    type(self).__name__
                )
            )
        if not is_real_iterable(nodes):
            raise ValueError("nodes parameter should be an iterable of node IDs.")
        if (
            len(nodes) == 0
        ):  # this is not an error but maybe a warning should be printed to inform the caller
            print(
                "WARNING: ({}) No root node IDs given. An empty list will be returned as a result.".format(
                    type(self).__name__
                )
            )

        if type(n) != int:
            raise ValueError(
                "({}) The number of walks per root node, n, should be integer type.".format(
                    type(self).__name__
                )
            )
        if n <= 0:
            raise ValueError(
                "({}) The number of walks per root node, n, should be a positive integer.".format(
                    type(self).__name__
                )
            )

        if type(length) != int:
            raise ValueError(
                "({}) The walk length, length, should be integer type.".format(
                    type(self).__name__
                )
            )
        if length <= 0:
            raise ValueError(
                "({}) The walk length, length, should be positive integer.".format(
                    type(self).__name__
                )
            )

        if seed is not None:
            if type(seed) != int:
                raise ValueError(
                    "({}) The random number generator seed value, seed, should be integer type or None.".format(
                        type(self).__name__
                    )
                )
            if seed < 0:
                raise ValueError(
                    "({}) The random number generator seed value, seed, should be positive integer or None.".format(
                        type(self).__name__
                    )
                )


def naive_weighted_choices(rs, weights):
    """
    Select an index at random, weighted by the iterator `weights` of
    arbitrary (non-negative) floats. That is, `x` will be returned
    with probability `weights[x]/sum(weights)`.

    For doing a single sample with arbitrary weights, this is much (5x
    or more) faster than numpy.random.choice, because the latter
    requires a lot of preprocessing (normalized probabilties), and
    does a lot of conversions/checks/preprocessing internally.
    """

    # divide the interval [0, sum(weights)) into len(weights)
    # subintervals [x_i, x_{i+1}), where the width x_{i+1} - x_i ==
    # weights[i]
    subinterval_ends = []
    running_total = 0
    for w in weights:
        assert w >= 0
        running_total += w
        subinterval_ends.append(running_total)

    # pick a place in the overall interval
    x = rs.random() * running_total

    # find the subinterval that contains the place, by looking for the
    # first subinterval where the end is (strictly) after it
    for idx, end in enumerate(subinterval_ends):
        if x < end:
            break

    return idx


class BiasedRandomWalk(GraphWalk):
    """
    Performs biased second order random walks (like those used in Node2Vec algorithm
    https://snap.stanford.edu/node2vec/) controlled by the values of two parameters p and q.
    """

    def run(
        self,
        nodes=None,
        n=None,
        p=1.0,
        q=1.0,
        length=None,
        seed=None,
        weighted=False,
        edge_weight_label="weight",
    ):

        """
        Perform a random walk starting from the root nodes.

        Args:
            nodes: <list> The root nodes as a list of node IDs
            n: <int> Total number of random walks per root node
            p: <float> Defines probability, 1/p, of returning to source node
            q: <float> Defines probability, 1/q, for moving to a node away from the source node
            length: <int> Maximum length of each random walk
            seed: <int> Random number generator seed; default is None
            weighted: <False or True> Indicates whether the walk is unweighted or weighted
            edge_weight_label: <string> Label of the edge weight property.

        Returns:
            <list> List of lists of nodes ids for each of the random walks

        """
        self._check_parameter_values(
            nodes=nodes,
            n=n,
            p=p,
            q=q,
            length=length,
            seed=seed,
            weighted=weighted,
            edge_weight_label=edge_weight_label,
        )

        if seed:
            # seed a new random number generator
            rs = random.Random(seed)
        else:
            # Restore the random state
            rs = self._random_state

        if weighted:
            # Check that all edge weights are greater than or equal to 0.
            # Also, if the given graph is a MultiGraph, then check that there are no two edges between
            # the same two nodes with different weights.
            for node in self.graph.nodes():
                for neighbor in self.neighbors(self.graph, node):

                    wts = set()
                    for k, v in self.graph[node][neighbor].items():
                        weight = v.get(edge_weight_label)
                        if weight is None or np.isnan(weight) or weight == np.inf:
                            raise ValueError(
                                "Missing or invalid edge weight ({}) between ({}) and ({}).".format(
                                    weight, node, neighbor
                                )
                            )
                        if not isinstance(weight, (int, float)):
                            raise ValueError(
                                "Edge weight between nodes ({}) and ({}) is not numeric ({}).".format(
                                    node, neighbor, weight
                                )
                            )
                        if weight < 0:  # check if edge has a negative weight
                            raise ValueError(
                                "An edge weight between nodes ({}) and ({}) is negative ({}).".format(
                                    node, neighbor, weight
                                )
                            )

                        wts.add(weight)
                    if (
                        len(wts) > 1
                    ):  # multigraph with different weights on edges between same pair of nodes
                        raise ValueError(
                            "({}) and ({}) have multiple edges with weights ({}). Ambiguous to choose an edge for the random walk.".format(
                                node, neighbor, list(wts)
                            )
                        )

        ip = 1.0 / p
        iq = 1.0 / q

        walks = []
        for node in nodes:  # iterate over root nodes
            for walk_number in range(n):  # generate n walks per root node
                # the walk starts at the root
                walk = [node]

                neighbours = self.neighbors(self.graph, node)

                previous_node = node
                previous_node_neighbours = neighbours

                # calculate the appropriate unnormalised transition
                # probability, given the history of the walk
                def transition_probability(
                    nn, current_node, weighted, edge_weight_label
                ):

                    if weighted:
                        weight_cn = self.graph[current_node][nn][0].get(
                            edge_weight_label
                        )
                    else:
<<<<<<< HEAD
                        weight_cn = 1.
=======
                        weight_cn = 1.0
>>>>>>> 4d26fcf8

                    if nn == previous_node:  # d_tx = 0
                        return ip * weight_cn
                    elif nn in previous_node_neighbours:  # d_tx = 1
                        return 1.0 * weight_cn
                    else:  # d_tx = 2
                        return iq * weight_cn

                if neighbours:
                    current_node = rs.choice(neighbours)
                    for _ in range(length - 1):
                        walk.append(current_node)
                        neighbours = self.neighbors(self.graph, current_node)

                        if not neighbours:
                            break

                        # select one of the neighbours using the
                        # appropriate transition probabilities
                        choice = naive_weighted_choices(
                            rs,
                            (
                                transition_probability(
                                    nn, current_node, weighted, edge_weight_label
                                )
                                for nn in neighbours
                            ),
                        )

                        previous_node = current_node
                        previous_node_neighbours = neighbours
                        current_node = neighbours[choice]

                walks.append(walk)

        return walks

    def _check_parameter_values(
        self, nodes, n, p, q, length, seed, weighted, edge_weight_label
    ):
        """
        Checks that the parameter values are valid or raises ValueError exceptions with a message indicating the
        parameter (the first one encountered in the checks) with invalid value.

        Args:
            nodes: <list> A list of root node ids such that from each node a uniform random walk of up to length l
            will be generated.
            n: <int> Number of walks per node id.
            p: <float>
            q: <float>
            length: <int> Maximum length of walk measured as the number of edges followed from root node.
            seed: <int> Random number generator seed.
            weighted: <False or True> Indicates whether the walk is unweighted or weighted.
            edge_weight_label: <string> Label of the edge weight property.

        """
        if nodes is None:
            raise ValueError(
                "({}) A list of root node IDs was not provided.".format(
                    type(self).__name__
                )
            )
        if not is_real_iterable(nodes):
            raise ValueError("nodes parameter should be an iterableof node IDs.")
        if (
            len(nodes) == 0
        ):  # this is not an error but maybe a warning should be printed to inform the caller
            print(
                "WARNING: ({}) No root node IDs given. An empty list will be returned as a result.".format(
                    type(self).__name__
                )
            )

        if type(n) != int:
            raise ValueError(
                "({}) The number of walks per root node, n, should be integer type.".format(
                    type(self).__name__
                )
            )

        if n <= 0:
            raise ValueError(
                "({}) The number of walks per root node, n, should be a positive integer.".format(
                    type(self).__name__
                )
            )

        if p <= 0.0:
            raise ValueError(
                "({}) Parameter p should be greater than 0.".format(type(self).__name__)
            )

        if q <= 0.0:
            raise ValueError(
                "({}) Parameter q should be greater than 0.".format(type(self).__name__)
            )

        if type(length) != int:
            raise ValueError(
                "({}) The walk length, length, should be integer type.".format(
                    type(self).__name__
                )
            )

        if length <= 0:
            raise ValueError(
                "({}) The walk length, length, should be positive integer.".format(
                    type(self).__name__
                )
            )

        if seed is not None:
            if seed < 0:
                raise ValueError(
                    "({}) The random number generator seed value, seed, should be positive integer or None.".format(
                        type(self).__name__
                    )
                )
            if type(seed) != int:
                raise ValueError(
                    "({}) The random number generator seed value, seed, should be integer type or None.".format(
                        type(self).__name__
                    )
                )

        if type(weighted) != bool:
            raise ValueError(
                "({}) Parameter weighted has to be either False (unweighted random walks) or True (weighted random walks).".format(
                    type(self).__name__
                )
            )

        if not isinstance(edge_weight_label, str):
            raise ValueError(
                "({}) The edge weight property label has to be of type string".format(
                    type(self).__name__
                )
            )


class UniformRandomMetaPathWalk(GraphWalk):
    """
    For heterogeneous graphs, it performs uniform random walks based on given metapaths.
    """

    def run(
        self,
        nodes=None,
        n=None,
        length=None,
        metapaths=None,
        node_type_attribute="label",
        seed=None,
    ):
        """
        Performs metapath-driven uniform random walks on heterogeneous graphs.

        Args:
            nodes: <list> The root nodes as a list of node IDs
            n: <int> Total number of random walks per root node
            length: <int> Maximum length of each random walk
            metapaths: <list> List of lists of node labels that specify a metapath schema, e.g.,
            [['Author', 'Paper', 'Author'], ['Author, 'Paper', 'Venue', 'Paper', 'Author']] specifies two metapath
            schemas of length 3 and 5 respectively.
            node_type_attribute: <str> The node attribute name that stores the node's type
            seed: <int> Random number generator seed; default is None

        Returns:
            <list> List of lists of nodes ids for each of the random walks generated
        """
        self._check_parameter_values(
            nodes=nodes,
            n=n,
            length=length,
            metapaths=metapaths,
            node_type_attribute=node_type_attribute,
            seed=seed,
        )

        if seed:
            # seed the random number generator
            rs = random.Random(seed)
        else:
            # Restore the random state
            rs = self._random_state

        walks = []

        for node in nodes:
            # retrieve node type
            label = self.graph.node[node][node_type_attribute]
            filtered_metapaths = [
                metapath
                for metapath in metapaths
                if len(metapath) > 0 and metapath[0] == label
            ]

            for metapath in filtered_metapaths:
                # augment metapath to be length long
                # if (
                #     len(metapath) == 1
                # ):  # special case for random walks like in a homogeneous graphs
                #     metapath = metapath * length
                # else:
                metapath = metapath[1:] * ((length // (len(metapath) - 1)) + 1)
                for _ in range(n):
                    walk = (
                        []
                    )  # holds the walk data for this walk; first node is the starting node
                    current_node = node
                    for d in range(length):
                        walk.append(current_node)
                        # d+1 can also be used to index metapath to retrieve the node type for the next step in the walk
                        neighbours = nx.neighbors(self.graph, node)
                        # filter these by node type
                        neighbours = [
                            node
                            for node in neighbours
                            if self.graph.node[node][node_type_attribute] == metapath[d]
                        ]
                        if len(neighbours) == 0:
                            # if no neighbours of the required type as dictated by the metapath exist, then stop.
                            break
                        # select one of the neighbours uniformly at random
                        current_node = rs.choice(
                            neighbours
                        )  # the next node in the walk

                    walks.append(walk)  # store the walk

        return walks

    def _check_parameter_values(
        self, nodes, n, length, metapaths, node_type_attribute, seed
    ):
        """
        Checks that the parameter values are valid or raises ValueError exceptions with a message indicating the
        parameter (the first one encountered in the checks) with invalid value.

        Args:
            nodes: <list> The starting nodes as a list of node IDs.
            n: <int> Number of walks per node id.
            length: <int> Maximum length of of each random walk
            metapaths: <list> List of lists of node labels that specify a metapath schema, e.g.,
            [['Author', 'Paper', 'Author'], ['Author, 'Paper', 'Venue', 'Paper', 'Author']] specifies two metapath
            schemas of length 3 and 5 respectively.
            node_type_attribute: <str> The node attribute name that stores the node's type
            seed: <int> Random number generator seed

        """
        if nodes is None:
            raise ValueError(
                "({}) A list of starting node IDs was not provided (parameter nodes is None).".format(
                    type(self).__name__
                )
            )
        if not is_real_iterable(nodes):
            raise ValueError(
                "({}) The nodes parameter should be an iterable of node IDs.".format(
                    type(self).__name__
                )
            )
        if (
            len(nodes) == 0
        ):  # this is not an error but maybe a warning should be printed to inform the caller
            print(
                "WARNING: ({}) No starting node IDs given. An empty list will be returned as a result.".format(
                    type(self).__name__
                )
            )
        if n <= 0:
            raise ValueError(
                "({}) The number of walks per starting node, n, should be a positive integer.".format(
                    type(self).__name__
                )
            )
        if type(n) != int:
            raise ValueError(
                "({}) The number of walks per starting node, n, should be integer type.".format(
                    type(self).__name__
                )
            )

        if length <= 0:
            raise ValueError(
                "({}) The walk length parameter, length, should be positive integer.".format(
                    type(self).__name__
                )
            )
        if type(length) != int:
            raise ValueError(
                "({}) The walk length parameter, length, should be integer type.".format(
                    type(self).__name__
                )
            )

        if type(metapaths) != list:
            raise ValueError(
                "({}) The metapaths parameter must be a list of lists.".format(
                    type(self).__name__
                )
            )
        for metapath in metapaths:
            if type(metapath) != list:
                raise ValueError(
                    "({}) Each metapath must be list type of node labels".format(
                        type(self).__name__
                    )
                )
            if len(metapath) < 2:
                raise ValueError(
                    "({}) Each metapath must specify at least two node types".format(
                        type(self).__name__
                    )
                )

            for node_label in metapath:
                if type(node_label) != str:
                    raise ValueError(
                        "({}) Node labels in metapaths must be string type.".format(
                            type(self).__name__
                        )
                    )
            if metapath[0] != metapath[-1]:
                raise ValueError(
                    "({} The first and last node type in a metapath should be the same.".format(
                        type(self).__name__
                    )
                )

        if type(node_type_attribute) != str:
            raise ValueError(
                "({}) The parameter label should be string type not {} as given".format(
                    type(self).__name__, type(node_type_attribute).__name__
                )
            )

        if seed is not None:
            if seed < 0:
                raise ValueError(
                    "({}) The random number generator seed value, seed, should be positive integer or None.".format(
                        type(self).__name__
                    )
                )
            if type(seed) != int:
                raise ValueError(
                    "({}) The random number generator seed value, seed, should be integer type or None.".format(
                        type(self).__name__
                    )
                )


class DepthFirstWalk(GraphWalk):
    """
    Depth First Walk that generates all paths from a starting node to a given depth.
    It can be used to extract, in a memory efficient way, a sub-graph starting from a node and up to a given depth.
    """

    # TODO: Implement the run method
    pass


class BreadthFirstWalk(GraphWalk):
    """
    Breadth First Walk that generates all paths from a starting node to a given depth.
    It can be used to extract a sub-graph starting from a node and up to a given depth.
    """

    # TODO: Implement the run method
    pass


class SampledBreadthFirstWalk(GraphWalk):
    """
    Breadth First Walk that generates a sampled number of paths from a starting node.
    It can be used to extract a random sub-graph starting from a set of initial nodes.
    """

    def run(self, nodes=None, n=1, n_size=None, seed=None):
        """
        Performs a sampled breadth-first walk starting from the root nodes.

        Args:
            nodes:  <list> A list of root node ids such that from each node n BFWs will be generated up to the
            given depth d.
            n: <int> Number of walks per node id.
            n_size: <list> The number of neighbouring nodes to expand at each depth of the walk. Sampling of
            neighbours with replacement is always used regardless of the node degree and number of neighbours
            requested.
            seed: <int> Random number generator seed; default is None

        Returns:
            A list of lists such that each list element is a sequence of ids corresponding to a BFW.
        """
        self._check_parameter_values(nodes=nodes, n=n, n_size=n_size, seed=seed)

        walks = []
        d = len(n_size)  # depth of search

        if seed:
            # seed the random number generator
            rs = random.Random(seed)
        else:
            # Restore the random state
            rs = self._random_state

        for node in nodes:  # iterate over root nodes
            for _ in range(n):  # do n bounded breadth first walks from each root node
                q = list()  # the queue of neighbours
                walk = list()  # the list of nodes in the subgraph of node
                # extend() needs iterable as parameter; we use list of tuples (node id, depth)
                q.extend([(node, 0)])

                while len(q) > 0:
                    # remove the top element in the queue
                    # index 0 pop the item from the front of the list
                    frontier = q.pop(0)
                    depth = frontier[1] + 1  # the depth of the neighbouring nodes
                    walk.extend([frontier[0]])  # add to the walk

                    # consider the subgraph up to and including depth d from root node
                    if depth <= d:
                        neighbours = self.neighbors(self.graph, frontier[0])
                        if len(neighbours) == 0:
                            break
                        else:
                            # sample with replacement
                            neighbours = [
                                rs.choice(neighbours) for _ in range(n_size[depth - 1])
                            ]

                        # add them to the back of the queue
                        q.extend([(sampled_node, depth) for sampled_node in neighbours])

                # finished i-th walk from node so add it to the list of walks as a list
                walks.append(walk)

        return walks

    def _check_parameter_values(self, nodes, n, n_size, seed):
        """
        Checks that the parameter values are valid or raises ValueError exceptions with a message indicating the
        parameter (the first one encountered in the checks) with invalid value.

        Args:
            nodes: <list> A list of root node ids such that from each node n BFWs will be generated up to the
            given depth d.
            n: <int> Number of walks per node id.
            n_size: <list> The number of neighbouring nodes to expand at each depth of the walk.
            seed: <int> Random number generator seed; default is None

        """
        if nodes is None:
            raise ValueError(
                "({}) A list of root node IDs was not provided (nodes parameter is None).".format(
                    type(self).__name__
                )
            )
        if not is_real_iterable(nodes):
            raise ValueError(
                "({}) The nodes parameter should be an iterable of node IDs.".format(
                    type(self).__name__
                )
            )
        if (
            len(nodes) == 0
        ):  # this is not an error but maybe a warning should be printed to inform the caller
            print(
                "WARNING: ({}) No root node IDs given. An empty list will be returned as a result.".format(
                    type(self).__name__
                )
            )

        if type(n) != int:
            raise ValueError(
                "({}) The number of walks per root node, n, should be integer type.".format(
                    type(self).__name__
                )
            )

        if n <= 0:
            raise ValueError(
                "({}) The number of walks per root node, n, should be a positive integer.".format(
                    type(self).__name__
                )
            )

        if n_size is None:
            raise ValueError(
                "({}) The neighbourhood size, n_size, must be a list of integers not None.".format(
                    type(self).__name__
                )
            )
        if type(n_size) != list:
            raise ValueError(
                "({}) The neighbourhood size, n_size, must be a list of integers.".format(
                    type(self).__name__
                )
            )

        if len(n_size) == 0:
            raise ValueError(
                "({}) The neighbourhood size, n_size, should not be empty list.".format(
                    type(self).__name__
                )
            )

        for d in n_size:
            if type(d) != int:
                raise ValueError(
                    "({}) The neighbourhood size, n_size, must be list of positive integers or 0.".format(
                        type(self).__name__
                    )
                )
            if d < 0:
                raise ValueError(
                    "({}) The neighbourhood size, n_size, must be list of positive integers or 0.".format(
                        type(self).__name__
                    )
                )

        if seed is not None:
            if type(seed) != int:
                raise ValueError(
                    "({}) The random number generator seed value, seed, should be integer type or None.".format(
                        type(self).__name__
                    )
                )
            if seed < 0:
                raise ValueError(
                    "({}) The random number generator seed value, seed, should be positive integer or None.".format(
                        type(self).__name__
                    )
                )


class SampledHeterogeneousBreadthFirstWalk(GraphWalk):
    """
    Breadth First Walk for heterogeneous graphs that generates a sampled number of paths from a starting node.
    It can be used to extract a random sub-graph starting from a set of initial nodes.
    """

    def run(self, nodes=None, n=1, n_size=None, seed=None):
        """
        Performs a sampled breadth-first walk starting from the root nodes.

        Args:
            nodes:  <list> A list of root node ids such that from each node n BFWs will be generated
                with the number of samples per hop specified in n_size.
            n: <int> Number of walks per node id.
            n_size: <list> The number of neighbouring nodes to expand at each depth of the walk. Sampling of
            neighbours with replacement is always used regardless of the node degree and number of neighbours
            requested.
            graph_schema: <GraphSchema> If None then the graph schema is extracted from self.graph
            seed: <int> Random number generator seed; default is None

        Returns:
            A list of lists such that each list element is a sequence of ids corresponding to a sampled Heterogeneous
            BFW.
        """
        self._check_parameter_values(
            nodes=nodes, n=n, n_size=n_size, graph_schema=self.graph_schema, seed=seed
        )

        walks = []
        d = len(n_size)  # depth of search

        if seed:
            # seed the random number generator
            rs = random.Random(seed)
        else:
            # Restore the random state
            rs = self._random_state

        for node in nodes:  # iterate over root nodes
            for _ in range(n):  # do n bounded breadth first walks from each root node
                q = list()  # the queue of neighbours
                walk = list()  # the list of nodes in the subgraph of node

                # Start the walk by adding the head node, and node type to the frontier list q
                node_type = self.graph_schema.get_node_type(node)
                q.extend([(node, node_type, 0)])

                # add the root node to the walks
                walk.append([node])
                while len(q) > 0:
                    # remove the top element in the queue and pop the item from the front of the list
                    frontier = q.pop(0)
                    current_node, current_node_type, depth = frontier
                    depth = depth + 1  # the depth of the neighbouring nodes

                    # consider the subgraph up to and including depth d from root node
                    if depth <= d:
                        # Find edge types for current node type
                        current_edge_types = self.graph_schema.schema[current_node_type]

                        # Create samples of neigbhours for all edge types
                        for et in current_edge_types:
                            neigh_et = self.adj[et][current_node]

                            # If there are no neighbours of this type then we return None
                            # in the place of the nodes that would have been sampled
                            # YT update: with the new way to get neigh_et from self.adj[et][current_node], len(neigh_et) is always > 0.
                            # In case of no neighbours of the current node for et, neigh_et == [None],
                            # and samples automatically becomes [None]*n_size[depth-1]
                            if len(neigh_et) > 0:
                                samples = [
                                    rs.choice(neigh_et)
                                    for _ in range(n_size[depth - 1])
                                ]
                                # Choices limits us to Python 3.6+
                                # samples = random.choices(neigh_et, k=n_size[depth - 1])
                            else:  # this doesn't happen anymore, see the comment above
                                samples = [None] * n_size[depth - 1]

                            walk.append(samples)
                            q.extend(
                                [
                                    (sampled_node, et.n2, depth)
                                    for sampled_node in samples
                                ]
                            )

                # finished i-th walk from node so add it to the list of walks as a list
                walks.append(walk)

        return walks

    def _check_parameter_values(self, nodes, n, n_size, graph_schema, seed):
        """
        Checks that the parameter values are valid or raises ValueError exceptions with a message indicating the
        parameter (the first one encountered in the checks) with invalid value.

        Args:
            nodes: <list> A list of root node ids such that from each node n BFWs will be generated up to the
            given depth d.
            n: <int> Number of walks per node id.
            n_size: <list> The number of neighbouring nodes to expand at each depth of the walk.
            graph_schema: <GraphSchema> None or a stellargraph graph schema object
            seed: <int> Random number generator seed; default is None

        """
        if nodes is None:
            raise ValueError(
                "({}) A list of root node IDs was not provided (nodes parameter is None).".format(
                    type(self).__name__
                )
            )
        if not is_real_iterable(nodes):
            raise ValueError(
                "({}) The nodes parameter should be an iterable of node IDs.".format(
                    type(self).__name__
                )
            )
        if (
            len(nodes) == 0
        ):  # this is not an error but maybe a warning should be printed to inform the caller
            print(
                "WARNING: ({}) No root node IDs given. An empty list will be returned as a result.".format(
                    type(self).__name__
                )
            )

        if type(n) != int:
            raise ValueError(
                "({}) The number of walks per root node, n, should be integer type.".format(
                    type(self).__name__
                )
            )

        if n <= 0:
            raise ValueError(
                "({}) The number of walks per root node, n, should be a positive integer.".format(
                    type(self).__name__
                )
            )

        if n_size is None:
            raise ValueError(
                "({}) The neighbourhood size, n_size, must be a list of integers not None.".format(
                    type(self).__name__
                )
            )
        if type(n_size) != list:
            raise ValueError(
                "({}) The neighbourhood size, n_size, must be a list of integers.".format(
                    type(self).__name__
                )
            )

        if len(n_size) == 0:
            raise ValueError(
                "({}) The neighbourhood size, n_size, should not be empty list.".format(
                    type(self).__name__
                )
            )

        for d in n_size:
            if type(d) != int:
                raise ValueError(
                    "({}) The neighbourhood size, n_size, must be list of integers.".format(
                        type(self).__name__
                    )
                )
            if d < 0:
                raise ValueError(
                    "({}) n_sie should be positive integer or 0.".format(
                        type(self).__name__
                    )
                )

        if graph_schema is not None and type(graph_schema) is not GraphSchema:
            raise ValueError(
                "({}) The parameter graph_schema should be either None or of type GraphSchema.".format(
                    type(self).__name__
                )
            )

        if seed is not None:
            if type(seed) != int:
                raise ValueError(
                    "({}) The random number generator seed value, seed, should be integer type or None.".format(
                        type(self).__name__
                    )
                )
            if seed < 0:
                raise ValueError(
                    "({}) The random number generator seed value, seed, should be positive integer or None.".format(
                        type(self).__name__
                    )
                )<|MERGE_RESOLUTION|>--- conflicted
+++ resolved
@@ -377,11 +377,7 @@
                             edge_weight_label
                         )
                     else:
-<<<<<<< HEAD
-                        weight_cn = 1.
-=======
                         weight_cn = 1.0
->>>>>>> 4d26fcf8
 
                     if nn == previous_node:  # d_tx = 0
                         return ip * weight_cn
