# -*- coding: utf-8 -*-
#
# Copyright 2017-2020 Data61, CSIRO
#
# Licensed under the Apache License, Version 2.0 (the "License");
# you may not use this file except in compliance with the License.
# You may obtain a copy of the License at
#
# http://www.apache.org/licenses/LICENSE-2.0
#
# Unless required by applicable law or agreed to in writing, software
# distributed under the License is distributed on an "AS IS" BASIS,
# WITHOUT WARRANTIES OR CONDITIONS OF ANY KIND, either express or implied.
# See the License for the specific language governing permissions and
# limitations under the License.

__all__ = [
    "UniformRandomWalk",
    "BiasedRandomWalk",
    "UniformRandomMetaPathWalk",
    "SampledBreadthFirstWalk",
    "SampledHeterogeneousBreadthFirstWalk",
    "TemporalRandomWalk",
    "DirectedBreadthFirstNeighbours",
]


import numpy as np
import warnings
from collections import defaultdict, deque
from scipy import stats
from scipy.special import softmax

from ..core.schema import GraphSchema
from ..core.graph import StellarGraph
from ..core.utils import is_real_iterable
from ..core.validation import require_integer_in_range, comma_sep
from ..random import random_state
from abc import ABC, abstractmethod


def _default_if_none(value, default, name, ensure_not_none=True):
    value = value if value is not None else default
    if ensure_not_none and value is None:
        raise ValueError(
            f"{name}: expected a value to be specified in either `__init__` or `run`, found None in both"
        )
    return value


class RandomWalk(ABC):
    """
    Abstract base class for Random Walk classes. A Random Walk class must implement a ``run`` method
    which takes an iterable of node IDs and returns a list of walks. Each walk is a list of node IDs
    that contains the starting node as its first element.
    """

    def __init__(self, graph, seed=None):
        if not isinstance(graph, StellarGraph):
            raise TypeError("Graph must be a StellarGraph or StellarDiGraph.")

        self.graph = graph
        self._random_state, self._np_random_state = random_state(seed)

    def _get_random_state(self, seed):
        """
        Args:
            seed: The optional seed value for a given run.

        Returns:
            The random state as determined by the seed.
        """
        if seed is None:
            # Restore the random state
            return self._random_state
        # seed the random number generator
        require_integer_in_range(seed, "seed", min_val=0)
        rs, _ = random_state(seed)
        return rs

    @staticmethod
    def _validate_walk_params(nodes, n, length):
        if not is_real_iterable(nodes):
            raise ValueError(f"nodes: expected an iterable, found: {nodes}")
        if len(nodes) == 0:
            warnings.warn(
                "No root node IDs given. An empty list will be returned as a result.",
                RuntimeWarning,
                stacklevel=3,
            )

        require_integer_in_range(n, "n", min_val=1)
        require_integer_in_range(length, "length", min_val=1)

    @abstractmethod
    def run(self, nodes, **kwargs):
        pass


class GraphWalk(object):
    """
    Base class for exploring graphs.
    """

    def __init__(self, graph, graph_schema=None, seed=None):
        self.graph = graph

        # Initialize the random state
        self._check_seed(seed)
        self._random_state, self._np_random_state = random_state(seed)

        # We require a StellarGraph for this
        if not isinstance(graph, StellarGraph):
            raise TypeError("Graph must be a StellarGraph or StellarDiGraph.")

        if not graph_schema:
            self.graph_schema = self.graph.create_graph_schema()
        else:
            self.graph_schema = graph_schema

        if type(self.graph_schema) is not GraphSchema:
            self._raise_error(
                "The parameter graph_schema should be either None or of type GraphSchema."
            )

    def get_adjacency_types(self):
        # Allow additional info for heterogeneous graphs.
        adj = getattr(self, "adj_types", None)
        if not adj:
            # Create a dict of adjacency lists per edge type, for faster neighbour sampling from graph in SampledHeteroBFS:
            self.adj_types = adj = self.graph._adjacency_types(
                self.graph_schema, use_ilocs=True
            )
        return adj

    def _check_seed(self, seed):
        if seed is not None:
            if type(seed) != int:
                self._raise_error(
                    "The random number generator seed value, seed, should be integer type or None."
                )
            if seed < 0:
                self._raise_error(
                    "The random number generator seed value, seed, should be non-negative integer or None."
                )

    def _get_random_state(self, seed):
        """
        Args:
            seed: The optional seed value for a given run.

        Returns:
            The random state as determined by the seed.
        """
        if seed is None:
            # Use the class's random state
            return self._random_state
        # seed the random number generator
        rs, _ = random_state(seed)
        return rs

    def neighbors(self, node):
        return self.graph.neighbor_arrays(node, use_ilocs=True)

    def run(self, *args, **kwargs):
        """
        To be overridden by subclasses. It is the main entry point for performing random walks on the given
        graph.

        It should return the sequences of nodes in each random walk.
        """
        raise NotImplementedError

    def _raise_error(self, msg):
        raise ValueError("({}) {}".format(type(self).__name__, msg))

    def _check_common_parameters(self, nodes, n, length, seed):
        """
        Checks that the parameter values are valid or raises ValueError exceptions with a message indicating the
        parameter (the first one encountered in the checks) with invalid value.

        Args:
            nodes: <list> A list of root node ids from which to commence the random walks.
            n: <int> Number of walks per node id.
            length: <int> Maximum length of each walk.
            seed: <int> Random number generator seed.
        """
        self._check_nodes(nodes)
        self._check_repetitions(n)
        self._check_length(length)
        self._check_seed(seed)

    def _check_nodes(self, nodes):
        if nodes is None:
            self._raise_error("A list of root node IDs was not provided.")
        if not is_real_iterable(nodes):
            self._raise_error("Nodes parameter should be an iterable of node IDs.")
        if (
            len(nodes) == 0
        ):  # this is not an error but maybe a warning should be printed to inform the caller
            warnings.warn(
                "No root node IDs given. An empty list will be returned as a result.",
                RuntimeWarning,
                stacklevel=3,
            )

    def _check_repetitions(self, n):
        if type(n) != int:
            self._raise_error(
                "The number of walks per root node, n, should be integer type."
            )
        if n <= 0:
            self._raise_error(
                "The number of walks per root node, n, should be a positive integer."
            )

    def _check_length(self, length):
        if type(length) != int:
            self._raise_error("The walk length, length, should be integer type.")
        if length <= 0:
            # Technically, length 0 should be okay, but by consensus is invalid.
            self._raise_error("The walk length, length, should be a positive integer.")

    # For neighbourhood sampling
    def _check_sizes(self, n_size):
        err_msg = "The neighbourhood size must be a list of non-negative integers."
        if not isinstance(n_size, list):
            self._raise_error(err_msg)
        if len(n_size) == 0:
            # Technically, length 0 should be okay, but by consensus it is invalid.
            self._raise_error("The neighbourhood size list should not be empty.")
        for d in n_size:
            if type(d) != int or d < 0:
                self._raise_error(err_msg)


class UniformRandomWalk(RandomWalk):
    """
    Performs uniform random walks on the given graph

    Args:
        graph (StellarGraph): Graph to traverse
        n (int, optional): Total number of random walks per root node
        length (int, optional): Maximum length of each random walk
        seed (int, optional): Random number generator seed

    """

    def __init__(self, graph, n=None, length=None, seed=None):
        super().__init__(graph, seed=seed)
        self.n = n
        self.length = length

    def run(self, nodes, *, n=None, length=None, seed=None):
        """
        Perform a random walk starting from the root nodes. Optional parameters default to using the
        values passed in during construction.

        Args:
            nodes (list): The root nodes as a list of node IDs
            n (int, optional): Total number of random walks per root node
            length (int, optional): Maximum length of each random walk
            seed (int, optional): Random number generator seed

        Returns:
            List of lists of nodes ids for each of the random walks

        """
        n = _default_if_none(n, self.n, "n")
        length = _default_if_none(length, self.length, "length")
        self._validate_walk_params(nodes, n, length)
        rs = self._get_random_state(seed)

        nodes = self.graph.node_ids_to_ilocs(nodes)

        # for each root node, do n walks
        return [self._walk(rs, node, length) for node in nodes for _ in range(n)]

    def _walk(self, rs, start_node, length):
        walk = [start_node]
        current_node = start_node
        for _ in range(length - 1):
            neighbours = self.graph.neighbor_arrays(current_node, use_ilocs=True)
            if len(neighbours) == 0:
                # dead end, so stop
                break
            else:
                # has neighbours, so pick one to walk to
                current_node = rs.choice(neighbours)
            walk.append(current_node)

        return list(self.graph.node_ilocs_to_ids(walk))


def naive_weighted_choices(rs, weights):
    """
    Select an index at random, weighted by the iterator `weights` of
    arbitrary (non-negative) floats. That is, `x` will be returned
    with probability `weights[x]/sum(weights)`.

    For doing a single sample with arbitrary weights, this is much (5x
    or more) faster than numpy.random.choice, because the latter
    requires a lot of preprocessing (normalized probabilties), and
    does a lot of conversions/checks/preprocessing internally.
    """

    # divide the interval [0, sum(weights)) into len(weights)
    # subintervals [x_i, x_{i+1}), where the width x_{i+1} - x_i ==
    # weights[i]
    subinterval_ends = []
    running_total = 0
    for w in weights:
        if w < 0:
            raise ValueError("Detected negative weight: {}".format(w))
        running_total += w
        subinterval_ends.append(running_total)

    # pick a place in the overall interval
    x = rs.random() * running_total

    # find the subinterval that contains the place, by looking for the
    # first subinterval where the end is (strictly) after it
    for idx, end in enumerate(subinterval_ends):
        if x < end:
            break

    return idx


class BiasedRandomWalk(RandomWalk):
    """
    Performs biased second order random walks (like those used in Node2Vec algorithm
    https://snap.stanford.edu/node2vec/) controlled by the values of two parameters p and q.

    Args:
        graph (StellarGraph): Graph to traverse
        n (int, optional): Total number of random walks per root node
        length (int, optional): Maximum length of each random walk
        p (float, optional): Defines probability, 1/p, of returning to source node
        q (float, optional): Defines probability, 1/q, for moving to a node away from the source node
        weighted (bool, optional): Indicates whether the walk is unweighted or weighted
        seed (int, optional): Random number generator seed

    """

    def __init__(
        self, graph, n=None, length=None, p=1.0, q=1.0, weighted=False, seed=None,
    ):
        super().__init__(graph, seed=seed)
        self.n = n
        self.length = length
        self.p = p
        self.q = q
        self.weighted = weighted
        self._checked_weights = False

        if weighted:
            self._check_weights_valid()

    def _check_weights_valid(self):
        if self._checked_weights:
            # we only need to check the weights once, either in the constructor or in run, whichever
            # sets `weighted=True` first
            return

        # Check that all edge weights are greater than or equal to 0.
        edges, weights = self.graph.edges(include_edge_weight=True, use_ilocs=True)
        (invalid,) = np.where((weights < 0) | ~np.isfinite(weights))
        if len(invalid) > 0:

            def format(idx):
                s, t = edges[idx]
                w = weights[idx]
                return f"{s!r} to {t!r} (weight = {w})"

            raise ValueError(
                f"graph: expected all edge weights to be non-negative and finite, found some negative or infinite: {comma_sep(invalid, stringify=format)}"
            )

        self._checked_weights = True

    def run(
        self, nodes, *, n=None, length=None, p=None, q=None, seed=None, weighted=None
    ):

        """
        Perform a random walk starting from the root nodes. Optional parameters default to using the
        values passed in during construction.

        Args:
            nodes (list): The root nodes as a list of node IDs
            n (int, optional): Total number of random walks per root node
            length (int, optional): Maximum length of each random walk
            p (float, optional): Defines probability, 1/p, of returning to source node
            q (float, optional): Defines probability, 1/q, for moving to a node away from the source node
            seed (int, optional): Random number generator seed; default is None
            weighted (bool, optional): Indicates whether the walk is unweighted or weighted

        Returns:
            List of lists of nodes ids for each of the random walks

        """
        n = _default_if_none(n, self.n, "n")
        length = _default_if_none(length, self.length, "length")
        p = _default_if_none(p, self.p, "p")
        q = _default_if_none(q, self.q, "q")
        weighted = _default_if_none(weighted, self.weighted, "weighted")
        self._validate_walk_params(nodes, n, length)
        self._check_weights(p, q, weighted)
        rs = self._get_random_state(seed)

        nodes = self.graph.node_ids_to_ilocs(nodes)

        if weighted:
            self._check_weights_valid()

            # calculate the appropriate unnormalised transition probability, given the history of
            # the walk
            def transition_probability(nn):
                nn, weight = nn

                if nn == previous_node:  # d_tx = 0
                    return ip * weight
                elif any(nn == pn for pn, _ in previous_node_neighbours):  # d_tx = 1
                    return weight
                else:  # d_tx = 2
                    return iq * weight

        else:
            # without weights
            def transition_probability(nn):
                if nn == previous_node:  ## d_tx = 0
                    return ip
                elif nn in previous_node_neighbours:  # d_tx = 1
                    return 1.0
                else:  # d_tx = 2
                    return iq

        ip = 1.0 / p
        iq = 1.0 / q

        walks = []
        for node in nodes:  # iterate over root nodes
            for walk_number in range(n):  # generate n walks per root node
                # the walk starts at the root
                walk = [node]

                previous_node = None
                previous_node_neighbours = []

                current_node = node

                for _ in range(length - 1):
                    neighbours = self.graph.neighbors(
                        current_node, use_ilocs=True, include_edge_weight=weighted
                    )

                    if not neighbours:
                        break

                    # select one of the neighbours using the
                    # appropriate transition probabilities
                    choice = naive_weighted_choices(
                        rs, (transition_probability(nn) for nn in neighbours),
                    )

                    previous_node = current_node
                    previous_node_neighbours = neighbours
                    current_node = neighbours[choice]
                    if weighted:
                        current_node = current_node.node

                    walk.append(current_node)

                walks.append(list(self.graph.node_ilocs_to_ids(walk)))

        return walks

    def _check_weights(self, p, q, weighted):
        """
        Checks that the parameter values are valid or raises ValueError exceptions with a message indicating the
        parameter (the first one encountered in the checks) with invalid value.

        Args:
            p: <float> The backward walk 'penalty' factor.
            q: <float> The forward walk 'penalty' factor.
            weighted: <False or True> Indicates whether the walk is unweighted or weighted.
       """
        if p <= 0.0:
            raise ValueError(f"p: expected positive numeric value, found {p}")

        if q <= 0.0:
            raise ValueError(f"q: expected positive numeric value, found {q}")

        if type(weighted) != bool:
            raise ValueError(f"weighted: expected boolean value, found {weighted}")


class UniformRandomMetaPathWalk(RandomWalk):
    """
    For heterogeneous graphs, it performs uniform random walks based on given metapaths. Optional
    parameters default to using the values passed in during construction.

    Args:
        graph (StellarGraph): Graph to traverse
        n (int, optional): Total number of random walks per root node
        length (int, optional): Maximum length of each random walk
        metapaths (list of list, optional): List of lists of node labels that specify a metapath schema, e.g.,
            [['Author', 'Paper', 'Author'], ['Author, 'Paper', 'Venue', 'Paper', 'Author']] specifies two metapath
            schemas of length 3 and 5 respectively.
        seed (int, optional): Random number generator seed

    """

    def __init__(
        self, graph, n=None, length=None, metapaths=None, seed=None,
    ):
        super().__init__(graph, seed=seed)
        self.n = n
        self.length = length
        self.metapaths = metapaths

    def run(self, nodes, *, n=None, length=None, metapaths=None, seed=None):
        """
        Performs metapath-driven uniform random walks on heterogeneous graphs.

        Args:
            nodes (list): The root nodes as a list of node IDs
            n (int, optional): Total number of random walks per root node
            length (int, optional): Maximum length of each random walk
            metapaths (list of list, optional): List of lists of node labels that specify a metapath schema, e.g.,
                [['Author', 'Paper', 'Author'], ['Author, 'Paper', 'Venue', 'Paper', 'Author']] specifies two metapath
                schemas of length 3 and 5 respectively.
            seed (int, optional): Random number generator seed; default is None

        Returns:
            List of lists of nodes ids for each of the random walks generated
        """
        n = _default_if_none(n, self.n, "n")
        length = _default_if_none(length, self.length, "length")
        metapaths = _default_if_none(metapaths, self.metapaths, "metapaths")
        self._validate_walk_params(nodes, n, length)
        metapaths_for_node_type = self._check_and_transform_metapaths(metapaths, length)
        rs = self._get_random_state(seed)

        nodes = self.graph.node_ids_to_ilocs(nodes)

        walks = []

        for node in nodes:
            # retrieve node type
            node_type = self.graph.node_type(node, use_ilocs=True)
            filtered_metapaths = metapaths_for_node_type[node_type]

            for metapath in filtered_metapaths:
                for _ in range(n):
                    # holds the walk data for this walk; first node is the starting node
                    current_node = node
<<<<<<< HEAD
                    walk = [current_node]
                    for target_node_type in metapath:
                        neighbours = self.graph.neighbors(
                            current_node,
                            other_node_type=target_node_type,
                            use_ilocs=True,
=======
                    for d in range(length):
                        walk.append(current_node)
                        # d+1 can also be used to index metapath to retrieve the node type for the next step in the walk
                        neighbours = self.graph.neighbor_arrays(
                            current_node, use_ilocs=True
                        )
                        # filter these by node type
                        neighbour_types = self.graph.node_type(
                            neighbours, use_ilocs=True
>>>>>>> e2086659
                        )

                        # if no neighbours of the required type as dictated by the metapath exist, then stop.
                        if len(neighbours) == 0:
                            break

                        # select one of the neighbours uniformly at random
                        current_node = rs.choice(neighbours)
                        walk.append(current_node)

                    walks.append(
                        list(self.graph.node_ilocs_to_ids(walk))
                    )  # store the walk

        return walks

    def _check_and_transform_metapaths(self, metapaths, walk_length):
        """
        Checks that the parameter values are valid or raises ValueError exceptions with a message indicating the
        parameter (the first one encountered in the checks) with invalid value.

        Args:
            metapaths: <list> List of lists of node labels that specify a metapath schema, e.g.,
                [['Author', 'Paper', 'Author'], ['Author, 'Paper', 'Venue', 'Paper', 'Author']] specifies two metapath
                schemas of length 3 and 5 respectively.
            walk_length: length of metapath walk
        """

        def raise_error(msg):
            raise ValueError(f"metapaths: {msg}, found {metapaths}")

        def extend_metapath(m):
            return np.resize(m[1:], walk_length - 1)

        def metapath_to_type_ilocs(m):
            return self.graph._nodes.types.to_iloc(m)

        metapaths_for_node_type = defaultdict(list)

        if type(metapaths) != list:
            raise_error("expected list of lists.")
        for metapath in metapaths:
            if type(metapath) != list:
                raise_error("expected each metapath to be a list of node labels")
            if len(metapath) < 2:
                raise_error("expected each metapath to specify at least two node types")

            for node_label in metapath:
                if type(node_label) != str:
                    raise_error("expected each node type in metapaths to be a string")
            if metapath[0] != metapath[-1]:
                raise_error(
                    "expected the first and last node type in a metapath to be the same"
                )
            metapaths_for_node_type[metapath[0]].append(
                extend_metapath(metapath_to_type_ilocs(metapath))
            )

        return metapaths_for_node_type


class SampledBreadthFirstWalk(GraphWalk):
    """
    Breadth First Walk that generates a sampled number of paths from a starting node.
    It can be used to extract a random sub-graph starting from a set of initial nodes.
    """

    def run(self, nodes, n_size, n=1, seed=None):
        """
        Performs a sampled breadth-first walk starting from the root nodes.

        Args:
            nodes (list): A list of root node ids such that from each node a BFWs will be generated up to the
                given depth. The depth of each of the walks is inferred from the length of the ``n_size``
                list parameter.
            n_size (list of int): The number of neighbouring nodes to expand at each depth of the walk.
                Sampling of neighbours is always done with replacement regardless of the node degree and
                number of neighbours requested.
            n (int): Number of walks per node id.
            seed (int, optional): Random number generator seed; Default is None.

        Returns:
            A list of lists such that each list element is a sequence of ids corresponding to a BFW.
        """
        self._check_sizes(n_size)
        self._check_common_parameters(nodes, n, len(n_size), seed)
        rs = self._get_random_state(seed)

        walks = []
        max_hops = len(n_size)  # depth of search

        for node in nodes:  # iterate over root nodes
            for _ in range(n):  # do n bounded breadth first walks from each root node
                q = deque()  # the queue of neighbours
                walk = list()  # the list of nodes in the subgraph of node
                # extend() needs iterable as parameter; we use list of tuples (node id, depth)
                q.append((node, 0))

                while len(q) > 0:
                    # remove the top element in the queue
                    # index 0 pop the item from the front of the list
                    cur_node, cur_depth = q.popleft()
                    depth = cur_depth + 1  # the depth of the neighbouring nodes
                    walk.append(cur_node)  # add to the walk

                    # consider the subgraph up to and including max_hops from root node
                    if depth > max_hops:
                        continue

                    neighbours = (
                        self.graph.neighbor_arrays(cur_node, use_ilocs=True)
                        if cur_node != -1
                        else []
                    )
                    if len(neighbours) == 0:
                        # Either node is unconnected or is in directed graph with no out-nodes.
                        _size = n_size[cur_depth]
                        neighbours = [-1] * _size
                    else:
                        # sample with replacement
                        neighbours = rs.choices(neighbours, k=n_size[cur_depth])

                    # add them to the back of the queue
                    q.extend((sampled_node, depth) for sampled_node in neighbours)

                # finished i-th walk from node so add it to the list of walks as a list
                walks.append(walk)

        return walks


class SampledHeterogeneousBreadthFirstWalk(GraphWalk):
    """
    Breadth First Walk for heterogeneous graphs that generates a sampled number of paths from a starting node.
    It can be used to extract a random sub-graph starting from a set of initial nodes.
    """

    def run(self, nodes, n_size, n=1, seed=None):
        """
        Performs a sampled breadth-first walk starting from the root nodes.

        Args:
            nodes (list): A list of root node ids such that from each node n BFWs will be generated
                with the number of samples per hop specified in n_size.
            n_size (int): The number of neighbouring nodes to expand at each depth of the walk. Sampling of
            n (int, default 1): Number of walks per node id. Neighbours with replacement is always used regardless
                of the node degree and number of neighbours requested.
            seed (int, optional): Random number generator seed; default is None

        Returns:
            A list of lists such that each list element is a sequence of ids corresponding to a sampled Heterogeneous
            BFW.
        """
        self._check_sizes(n_size)
        self._check_common_parameters(nodes, n, len(n_size), seed)
        rs = self._get_random_state(seed)

        adj = self.get_adjacency_types()

        walks = []
        d = len(n_size)  # depth of search

        for node in nodes:  # iterate over root nodes
            for _ in range(n):  # do n bounded breadth first walks from each root node
                q = list()  # the queue of neighbours
                walk = list()  # the list of nodes in the subgraph of node

                # Start the walk by adding the head node, and node type to the frontier list q
                node_type = self.graph.node_type(node, use_ilocs=True)
                q.extend([(node, node_type, 0)])

                # add the root node to the walks
                walk.append([node])
                while len(q) > 0:
                    # remove the top element in the queue and pop the item from the front of the list
                    frontier = q.pop(0)
                    current_node, current_node_type, depth = frontier
                    depth = depth + 1  # the depth of the neighbouring nodes

                    # consider the subgraph up to and including depth d from root node
                    if depth <= d:
                        # Find edge types for current node type
                        current_edge_types = self.graph_schema.schema[current_node_type]

                        # Create samples of neigbhours for all edge types
                        for et in current_edge_types:
                            neigh_et = adj[et][current_node]

                            # If there are no neighbours of this type then we return None
                            # in the place of the nodes that would have been sampled
                            # YT update: with the new way to get neigh_et from adj[et][current_node], len(neigh_et) is always > 0.
                            # In case of no neighbours of the current node for et, neigh_et == [None],
                            # and samples automatically becomes [None]*n_size[depth-1]
                            if len(neigh_et) > 0:
                                samples = rs.choices(neigh_et, k=n_size[depth - 1])
                            else:  # this doesn't happen anymore, see the comment above
                                _size = n_size[depth - 1]
                                samples = [-1] * _size

                            walk.append(samples)
                            q.extend(
                                [
                                    (sampled_node, et.n2, depth)
                                    for sampled_node in samples
                                ]
                            )

                # finished i-th walk from node so add it to the list of walks as a list
                walks.append(walk)

        return walks


class DirectedBreadthFirstNeighbours(GraphWalk):
    """
    Breadth First sampler that generates the composite of a number of sampled paths from a starting node.
    It can be used to extract a random sub-graph starting from a set of initial nodes.
    """

    def __init__(self, graph, graph_schema=None, seed=None):
        super().__init__(graph, graph_schema, seed)
        if not graph.is_directed():
            self._raise_error("Graph must be directed")

    def run(self, nodes, in_size, out_size, n=1, seed=None):
        """
        Performs a sampled breadth-first walk starting from the root nodes.

        Args:
            nodes (list): A list of root node ids such that from each node n BFWs will be generated up to the
            given depth d.
            in_size (int): The number of in-directed nodes to sample with replacement at each depth of the walk.
            out_size (int): The number of out-directed nodes to sample with replacement at each depth of the walk.
            n (int, default 1): Number of walks per node id.
            seed (int, optional): Random number generator seed; default is None


        Returns:
            A list of multi-hop neighbourhood samples. Each sample expresses multiple undirected walks, but the in-node
            neighbours and out-node neighbours are sampled separately. Each sample has the format:

                [[node]
                 [in_1...in_n]  [out_1...out_m]
                 [in_1.in_1...in_n.in_p] [in_1.out_1...in_n.out_q]
                    [out_1.in_1...out_m.in_p] [out_1.out_1...out_m.out_q]
                 [in_1.in_1.in_1...in_n.in_p.in_r] [in_1.in_1.out_1...in_n.in_p.out_s] ...
                 ...]

            where a single, undirected walk might be, for example:

                [node out_i  out_i.in_j  out_i.in_j.in_k ...]
        """
        self._check_neighbourhood_sizes(in_size, out_size)
        self._check_common_parameters(nodes, n, len(in_size), seed)
        rs = self._get_random_state(seed)

        max_hops = len(in_size)
        # A binary tree is a graph of nodes; however, we wish to avoid overusing the term 'node'.
        # Consider that each binary tree node carries some information.
        # We uniquely and deterministically number every node in the tree, so we
        # can represent the information stored in the tree via a flattened list of 'slots'.
        # Each slot (and corresponding binary tree node) now has a unique index in the flattened list.
        max_slots = 2 ** (max_hops + 1) - 1

        samples = []

        for node in nodes:  # iterate over root nodes
            for _ in range(n):  # do n bounded breadth first walks from each root node
                q = list()  # the queue of neighbours
                # the list of sampled node-lists:
                sample = [[] for _ in range(max_slots)]
                # Add node to queue as (node, depth, slot)
                q.append((node, 0, 0))

                while len(q) > 0:
                    # remove the top element in the queue
                    # index 0 pop the item from the front of the list
                    cur_node, cur_depth, cur_slot = q.pop(0)
                    sample[cur_slot].append(cur_node)  # add to the walk
                    depth = cur_depth + 1  # the depth of the neighbouring nodes

                    # consider the subgraph up to and including max_hops from root node
                    if depth > max_hops:
                        continue
                    # get in-nodes
                    neighbours = self._sample_neighbours(
                        rs, cur_node, 0, in_size[cur_depth]
                    )
                    # add them to the back of the queue
                    slot = 2 * cur_slot + 1
                    q.extend(
                        [(sampled_node, depth, slot) for sampled_node in neighbours]
                    )
                    # get out-nodes
                    neighbours = self._sample_neighbours(
                        rs, cur_node, 1, out_size[cur_depth]
                    )
                    # add them to the back of the queue
                    slot = slot + 1
                    q.extend(
                        [(sampled_node, depth, slot) for sampled_node in neighbours]
                    )

                # finished multi-hop neighbourhood sampling
                samples.append(sample)

        return samples

    def _sample_neighbours(self, rs, node, idx, size):
        """
        Samples (with replacement) the specified number of nodes
        from the directed neighbourhood of the given starting node.
        If the neighbourhood is empty, then the result will contain
        only None values.
        Args:
            rs: The random state used for sampling.
            node: The starting node.
            idx: <int> The index specifying the direction of the
                neighbourhood to be sampled: 0 => in-nodes;
                1 => out-nodes.
            size: <int> The number of nodes to sample.
        Returns:
            The fixed-length list of neighbouring nodes (or None values
            if the neighbourhood is empty).
        """
        if node == -1:
            # Non-node, e.g. previously sampled from empty neighbourhood
            return [-1] * size

        if idx == 0:
            neighbours = self.graph.in_node_arrays(node, use_ilocs=True)
        else:
            neighbours = self.graph.out_node_arrays(node, use_ilocs=True)
        if len(neighbours) == 0:
            # Sampling from empty neighbourhood
            return [-1] * size
        # Sample with replacement
        return rs.choices(neighbours, k=size)

    def _check_neighbourhood_sizes(self, in_size, out_size):
        """
        Checks that the parameter values are valid or raises ValueError exceptions with a message indicating the
        parameter (the first one encountered in the checks) with invalid value.

        Args:
            nodes: <list> A list of root node ids such that from each node n BFWs will be generated up to the
            given depth d.
            n_size: <list> The number of neighbouring nodes to expand at each depth of the walk.
            seed: <int> Random number generator seed; default is None
        """
        self._check_sizes(in_size)
        self._check_sizes(out_size)
        if len(in_size) != len(out_size):
            self._raise_error(
                "The number of hops for the in and out neighbourhoods must be the same."
            )


class TemporalRandomWalk(GraphWalk):
    """
    Performs temporal random walks on the given graph. The graph should contain numerical edge
    weights that correspond to the time at which the edge was created. Exact units are not relevant
    for the algorithm, only the relative differences (e.g. seconds, days, etc).

    Args:
        graph (StellarGraph): Graph to traverse
        cw_size (int, optional): Size of context window. Also used as the minimum walk length,
            since a walk must generate at least 1 context window for it to be useful.
        max_walk_length (int, optional): Maximum length of each random walk. Should be greater
            than or equal to the context window size.
        initial_edge_bias (str, optional): Distribution to use when choosing a random
            initial temporal edge to start from. Available options are:

            * None (default) - The initial edge is picked from a uniform distribution.
            * "exponential" - Heavily biased towards more recent edges.

        walk_bias (str, optional): Distribution to use when choosing a random
            neighbour to walk through. Available options are:

            * None (default) - Neighbours are picked from a uniform distribution.
            * "exponential" - Exponentially decaying probability, resulting in a bias towards shorter time gaps.

        p_walk_success_threshold (float, optional): Lower bound for the proportion of successful
            (i.e. longer than minimum length) walks. If the 95% percentile of the
            estimated proportion is less than the provided threshold, a RuntimeError
            will be raised. The default value of 0.01 means an error is raised if less than 1%
            of the attempted random walks are successful. This parameter exists to catch any
            potential situation where too many unsuccessful walks can cause an infinite or very
            slow loop.
        seed (int, optional): Random number generator seed.

    """

    def __init__(
        self,
        graph,
        cw_size=None,
        max_walk_length=80,
        initial_edge_bias=None,
        walk_bias=None,
        p_walk_success_threshold=0.01,
        seed=None,
    ):
        super().__init__(graph, graph_schema=None, seed=seed)
        self.cw_size = cw_size
        self.max_walk_length = max_walk_length
        self.initial_edge_bias = initial_edge_bias
        self.walk_bias = walk_bias
        self.p_walk_success_threshold = p_walk_success_threshold

    def run(
        self,
        num_cw,
        cw_size=None,
        max_walk_length=None,
        initial_edge_bias=None,
        walk_bias=None,
        p_walk_success_threshold=None,
        seed=None,
    ):
        """
        Perform a time respecting random walk starting from randomly selected temporal edges.
        Optional parameters default to using the values passed in during construction.

        Args:
            num_cw (int): Total number of context windows to generate. For comparable
                results to most other random walks, this should be a multiple of the number
                of nodes in the graph.
            cw_size (int, optional): Size of context window. Also used as the minimum walk length,
                since a walk must generate at least 1 context window for it to be useful.
            max_walk_length (int, optional): Maximum length of each random walk. Should be greater
                than or equal to the context window size.
            initial_edge_bias (str, optional): Distribution to use when choosing a random
                initial temporal edge to start from. Available options are:

                * None (default) - The initial edge is picked from a uniform distribution.
                * "exponential" - Heavily biased towards more recent edges.

            walk_bias (str, optional): Distribution to use when choosing a random
                neighbour to walk through. Available options are:

                * None (default) - Neighbours are picked from a uniform distribution.
                * "exponential" - Exponentially decaying probability, resulting in a bias towards shorter time gaps.

            p_walk_success_threshold (float, optional): Lower bound for the proportion of successful
                (i.e. longer than minimum length) walks. If the 95% percentile of the
                estimated proportion is less than the provided threshold, a RuntimeError
                will be raised. The default value of 0.01 means an error is raised if less than 1%
                of the attempted random walks are successful. This parameter exists to catch any
                potential situation where too many unsuccessful walks can cause an infinite or very
                slow loop.
            seed (int, optional): Random number generator seed; default is None.

        Returns:
            List of lists of node ids for each of the random walks.

        """
        cw_size = _default_if_none(cw_size, self.cw_size, "cw_size")
        max_walk_length = _default_if_none(
            max_walk_length, self.max_walk_length, "max_walk_length"
        )
        initial_edge_bias = _default_if_none(
            initial_edge_bias,
            self.initial_edge_bias,
            "initial_edge_bias",
            ensure_not_none=False,
        )
        walk_bias = _default_if_none(
            walk_bias, self.walk_bias, "walk_bias", ensure_not_none=False
        )
        p_walk_success_threshold = _default_if_none(
            p_walk_success_threshold,
            self.p_walk_success_threshold,
            "p_walk_success_threshold",
        )

        if cw_size < 2:
            raise ValueError(
                f"cw_size: context window size should be greater than 1, found {cw_size}"
            )
        if max_walk_length < cw_size:
            raise ValueError(
                f"max_walk_length: maximum walk length should not be less than the context window size, found {max_walk_length}"
            )

        np_rs = self._np_random_state if seed is None else np.random.RandomState(seed)
        walks = []
        num_cw_curr = 0

        sources, targets, _, times = self.graph.edge_arrays(include_edge_weight=True)
        edge_biases = self._temporal_biases(
            times, None, bias_type=initial_edge_bias, is_forward=False,
        )

        successes = 0
        failures = 0

        def not_progressing_enough():
            # Estimate the probability p of a walk being long enough; the 95% percentile is used to
            # be more stable with respect to randomness. This uses Beta(1, 1) as the prior, since
            # it's uniform on p
            posterior = stats.beta.ppf(0.95, 1 + successes, 1 + failures)
            return posterior < p_walk_success_threshold

        # loop runs until we have enough context windows in total
        while num_cw_curr < num_cw:
            first_edge_index = self._sample(len(times), edge_biases, np_rs)
            src = sources[first_edge_index]
            dst = targets[first_edge_index]
            t = times[first_edge_index]

            remaining_length = num_cw - num_cw_curr + cw_size - 1

            walk = self._walk(
                src, dst, t, min(max_walk_length, remaining_length), walk_bias, np_rs
            )
            if len(walk) >= cw_size:
                walks.append(walk)
                num_cw_curr += len(walk) - cw_size + 1
                successes += 1
            else:
                failures += 1
                if not_progressing_enough():
                    raise RuntimeError(
                        f"Discarded {failures} walks out of {failures + successes}. "
                        "Too many temporal walks are being discarded for being too short. "
                        f"Consider using a smaller context window size (currently cw_size={cw_size})."
                    )

        return walks

    def _sample(self, n, biases, np_rs):
        if biases is not None:
            assert len(biases) == n
            return naive_weighted_choices(np_rs, biases)
        else:
            return np_rs.choice(n)

    def _exp_biases(self, times, t_0, decay):
        # t_0 assumed to be smaller than all time values
        return softmax(t_0 - np.array(times) if decay else np.array(times) - t_0)

    def _temporal_biases(self, times, time, bias_type, is_forward):
        if bias_type is None:
            # default to uniform random sampling
            return None

        # time is None indicates we should obtain the minimum available time for t_0
        t_0 = time if time is not None else min(times)

        if bias_type == "exponential":
            # exponential decay bias needs to be reversed if looking backwards in time
            return self._exp_biases(times, t_0, decay=is_forward)
        else:
            raise ValueError("Unsupported bias type")

    def _step(self, node, time, bias_type, np_rs):
        """
        Perform 1 temporal step from a node. Returns None if a dead-end is reached.

        """
        neighbours, times = self.graph.neighbor_arrays(node, include_edge_weight=True)
        neighbours = neighbours[times > time]
        times = times[times > time]

        if len(neighbours) > 0:
            biases = self._temporal_biases(times, time, bias_type, is_forward=True)
            chosen_neighbour_index = self._sample(len(neighbours), biases, np_rs)
            next_node = neighbours[chosen_neighbour_index]
            next_time = times[chosen_neighbour_index]
            return next_node, next_time
        else:
            return None

    def _walk(self, src, dst, t, length, bias_type, np_rs):
        walk = [src, dst]
        node, time = dst, t
        for _ in range(length - 2):
            result = self._step(node, time=time, bias_type=bias_type, np_rs=np_rs)

            if result is not None:
                node, time = result
                walk.append(node)
            else:
                break

        return walk<|MERGE_RESOLUTION|>--- conflicted
+++ resolved
@@ -556,24 +556,12 @@
                 for _ in range(n):
                     # holds the walk data for this walk; first node is the starting node
                     current_node = node
-<<<<<<< HEAD
                     walk = [current_node]
                     for target_node_type in metapath:
-                        neighbours = self.graph.neighbors(
+                        neighbours = self.graph.neighbor_arrays(
                             current_node,
                             other_node_type=target_node_type,
                             use_ilocs=True,
-=======
-                    for d in range(length):
-                        walk.append(current_node)
-                        # d+1 can also be used to index metapath to retrieve the node type for the next step in the walk
-                        neighbours = self.graph.neighbor_arrays(
-                            current_node, use_ilocs=True
-                        )
-                        # filter these by node type
-                        neighbour_types = self.graph.node_type(
-                            neighbours, use_ilocs=True
->>>>>>> e2086659
                         )
 
                         # if no neighbours of the required type as dictated by the metapath exist, then stop.
