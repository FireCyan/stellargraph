# -*- coding: utf-8 -*-
#
# Copyright 2017-2020 Data61, CSIRO
#
# Licensed under the Apache License, Version 2.0 (the "License");
# you may not use this file except in compliance with the License.
# You may obtain a copy of the License at
#
# http://www.apache.org/licenses/LICENSE-2.0
#
# Unless required by applicable law or agreed to in writing, software
# distributed under the License is distributed on an "AS IS" BASIS,
# WITHOUT WARRANTIES OR CONDITIONS OF ANY KIND, either express or implied.
# See the License for the specific language governing permissions and
# limitations under the License.

import networkx as nx
import numpy as np
import pandas as pd
import pytest
import random
from stellargraph.core.graph import *
from stellargraph.core.indexed_array import IndexedArray
from stellargraph.core.experimental import ExperimentalWarning
from ..test_utils.alloc import snapshot, peak, allocation_benchmark
from ..test_utils.graphs import (
    example_graph_nx,
    example_graph,
    example_hin_1_nx,
    example_hin_1,
    line_graph,
    weighted_hin,
    example_graph_random,
    knowledge_graph,
)

from .. import test_utils


pytestmark = test_utils.ignore_stellargraph_experimental_mark


# FIXME (#535): Consider using graph fixtures
def create_graph_1(is_directed=False):
    nodes = {
        "movie": pd.DataFrame(index=[0, 1, 2, 3]),
        "user": pd.DataFrame(index=[4, 5]),
    }
    edges = {
        "rating": pd.DataFrame(
            [(4, 0), (4, 1), (5, 1), (4, 2), (5, 3)], columns=["source", "target"]
        )
    }
    return StellarDiGraph(nodes, edges) if is_directed else StellarGraph(nodes, edges)


def example_benchmark_graph(
    feature_size=None,
    n_nodes=100,
    n_edges=200,
    n_types=4,
    features_in_nodes=True,
    pandas_node_data=True,
):
    node_ids = np.arange(n_nodes)
    edges = pd.DataFrame(
        np.random.randint(0, n_nodes, size=(n_edges, 2)), columns=["source", "target"]
    )

    features = np.ones((n_nodes, 0 if feature_size is None else feature_size))

    feature_cls = pd.DataFrame if pandas_node_data else IndexedArray

    def select_ty(ty):
        idx = node_ids % n_types == ty
        return feature_cls(features[idx, :], index=node_ids[idx])

    nodes = {ty: select_ty(ty) for ty in range(n_types)}

    return nodes, edges


def test_graph_constructor():
    graphs = [StellarGraph(), StellarGraph({}, {}), StellarGraph(nodes={}, edges={})]
    for sg in graphs:
        assert sg.is_directed() == False
        assert sg.number_of_nodes() == 0
        assert sg.number_of_edges() == 0


def test_graph_constructor_positional():
    # ok:
    StellarGraph({}, {}, is_directed=True)
    with pytest.raises(
        TypeError, match="takes from 1 to 3 positional arguments but 4 were given"
    ):
        # not ok:
        StellarGraph({}, {}, True)


def test_graph_constructor_legacy():
    # can't pass edges when using the legacy NetworkX form
    with pytest.raises(
        ValueError, match="edges: expected no value when using legacy NetworkX"
    ):
        StellarGraph(nx.Graph(), {})

    # can't pass graph when using one of the other arguments
    with pytest.raises(
        ValueError,
        match="graph: expected no value when using 'nodes' and 'edges' parameters",
    ):
        StellarGraph({}, graph=nx.Graph())


def test_digraph_constructor():
    graphs = [
        StellarDiGraph(),
        StellarDiGraph({}, {}),
        StellarDiGraph(nodes={}, edges={}),
    ]
    for sg in graphs:
        assert sg.is_directed() == True
        assert sg.number_of_nodes() == 0
        assert sg.number_of_edges() == 0


def test_legacy_constructor_warning():
    for cls in [StellarGraph, StellarDiGraph]:
        with pytest.warns(
            DeprecationWarning,
            match=r"Constructing a StellarGraph.*StellarGraph.from_networkx",
        ):
            cls(nx.Graph())

    # make sure that we're disabling new uses of the legacy constructor correctly in this repo (see
    # also: filterwarnings in pytest.ini, PYTHONWARNINGS in .buildkite/docker-compose.yml)
    with pytest.raises(DeprecationWarning):
        StellarGraph(nx.Graph())


def test_graph_constructor_extra_nodes_in_edges():
    nodes = pd.DataFrame(np.ones((5, 1)), index=[0, 1, 2, 3, 4])
    edges = {
        "a": pd.DataFrame({"source": [1], "target": [0]}, index=[0]),
        "b": pd.DataFrame({"source": [4, 5], "target": [0, 2]}, index=[1, 2]),
    }

    with pytest.raises(
        ValueError,
        match="^edges: expected all source and target node IDs to be contained in `nodes`, found some missing: 5$",
    ):
        g = StellarGraph(nodes, edges)

    # adding an extra node should fix things
    nodes = pd.DataFrame(np.ones((6, 1)), index=[0, 1, 2, 3, 4, 5])
    g = StellarGraph(nodes, edges)

    # removing the bad edge should also fix
    nodes = pd.DataFrame(np.ones((5, 1)), index=[0, 1, 2, 3, 4])
    edges = {
        "a": pd.DataFrame({"source": [1], "target": [0]}, index=[0]),
        "b": pd.DataFrame({"source": [4], "target": [0]}, index=[1]),
    }
    g = StellarGraph(nodes, edges)


def test_graph_constructor_nodes_from_edges():
    edges = {
        "a": pd.DataFrame({"source": [1], "target": [0]}, index=[0]),
        "b": pd.DataFrame({"source": [4, 5], "target": [0, 2]}, index=[1, 2]),
    }

    g = StellarGraph(edges=edges, node_type_default="abc")
    assert g.node_types == {"abc"}
    assert sorted(g.nodes()) == [0, 1, 2, 4, 5]

    # node inference shouldn't hide the real errors in an invalid 'edges' param
    # these tests indirectly check that `_infer_nodes_from_edges` doesn't throw errors
    # and allows errors to be picked up by ColumnarConverter
    with pytest.raises(TypeError, match="edges: expected dict, found int"):
        StellarGraph(edges=1)

    with pytest.raises(
        TypeError, match="edges.*: expected IndexedArray or pandas DataFrame, found int"
    ):
        StellarGraph(edges={"a": 1})

    with pytest.raises(
        ValueError,
        match=r"edges.*: expected 'source', 'target', 'weight' columns, found: 'x'",
    ):
        StellarGraph(edges=pd.DataFrame(columns=["x"]))


def test_graph_constructor_edge_labels():
    edges = pd.DataFrame(
        {"source": [4, 1, 5], "target": [0, 0, 2], "ET": ["b", "a", "b"]}
    )

    g = StellarGraph(edges=edges, edge_type_column="ET")
    assert sorted(g.edges(include_edge_type=True)) == [
        (1, 0, "a"),
        (4, 0, "b"),
        (5, 2, "b"),
    ]


def test_graph_constructor_internal():
    orig = example_graph_random(node_types=3, edge_types=3, is_directed=True)
    undir_g = StellarGraph(orig._nodes, orig._edges)
    dir_g = StellarDiGraph(orig._nodes, orig._edges)

    assert not undir_g.is_directed()
    assert dir_g.is_directed()
    for g in [undir_g, dir_g]:
        assert g.node_types == orig.node_types
        for t in orig.node_types:
            np.testing.assert_array_equal(
                g.node_features(node_type=t), orig.node_features(node_type=t)
            )
        assert g.edges(include_edge_type=True) == orig.edges(include_edge_type=True)

    with pytest.raises(
        TypeError, match="edges: expected type 'EdgeData' .* found dict"
    ):
        StellarGraph(orig._nodes, {})

    with pytest.raises(
        TypeError, match="nodes: expected type 'NodeData' .* found DataFrame"
    ):
        StellarGraph(pd.DataFrame(index=[0]), orig._edges)

    # check that each parameter is validated as being the default. This explicitly lists the
    # parameters, to not rely on `__kwdefaults__` since the internal implementation uses that too
    # (at the time of writing).
    non_default = [
        "source_column",
        "target_column",
        "edge_weight_column",
        "node_type_default",
        "edge_type_default",
        "edge_type_column",
        "dtype",
    ]
    unchecked = {
        # is_directed is allowed to be specified
        "is_directed",
        # don't check the legacy forms
        "graph",
        "node_type_name",
        "edge_type_name",
        "node_features",
    }
    # check that we seem to be covering all the relevant parameters. Also, if something fundamental
    # changes with the class this will hopefully catch the testing being invalidated.
    assert set(non_default) == set(StellarGraph.__init__.__kwdefaults__) - unchecked

    for param in non_default:
        with pytest.raises(
            ValueError, match=f"{param}: expected the default value .* found <object"
        ):
            # specify a junk object
            StellarGraph(orig._nodes, orig._edges, **{param: object()})


@pytest.fixture(params=["IndexedArray", "NumPy"])
def rowframe_convert(request):
    return IndexedArray if request.param == "IndexedArray" else (lambda arr: arr)


def test_graph_constructor_rowframe_numpy_homogeneous(rowframe_convert):
    empty = np.empty((0, 0))
    g = StellarGraph(rowframe_convert(empty))
    np.testing.assert_array_equal(g.nodes(), [])
    assert g.node_features() is empty

    arr = np.random.rand(3, 4)
    edges = pd.DataFrame({"source": [0, 1], "target": [2, 2]})
    g = StellarGraph(rowframe_convert(arr), edges)
    np.testing.assert_array_equal(g.nodes(), [0, 1, 2])
    assert g.node_features() is arr


def test_graph_constructor_rowframe_numpy_heterogeneous(rowframe_convert):
    arr1 = np.random.rand(3, 4)
    arr2 = np.random.rand(6, 7)
    frame2 = IndexedArray(arr2, index=range(100, 106))

    g = StellarGraph({"a": rowframe_convert(arr1), "b": frame2})
    np.testing.assert_array_equal(g.nodes(), [0, 1, 2, 100, 101, 102, 103, 104, 105])
    assert g.node_features(node_type="a") is arr1
    assert g.node_features(node_type="b") is arr2


def test_graph_constructor_rowframe_numpy_invalid():
    arr1 = np.random.rand(3, 4)
    arr2 = np.random.rand(6, 7)

    with pytest.raises(ValueError, match="expected IDs .*, found .* more: 0, 1, 2"):
        # using an array directly twice will cause the auto-range-IDs to overlap
        StellarGraph({"a": arr1, "b": arr2})

    with pytest.raises(ValueError, match="expected IDs .*, found .* more: 1"):
        StellarGraph(IndexedArray(index=[1, 1]))

    with pytest.raises(
        ValueError, match="edges: expected all source .* found some missing: 'a'"
    ):
        StellarGraph(arr1, pd.DataFrame({"source": ["a"], "target": ["b"]}))

    with pytest.raises(
        ValueError, match="edges: expected all source .* found some missing: 'b'"
    ):
        StellarGraph(
            IndexedArray(index=["a", "c"]),
            pd.DataFrame({"source": ["a"], "target": ["b"]}),
        )

    # FIXME(#1524): this restriction on the shape should be lifted
    with pytest.raises(
        ValueError, match=r"features\['default'\]: expected 2 dimensions, found 3"
    ):
        StellarGraph(np.random.rand(3, 4, 5))


def test_info():
    sg = create_graph_1()
    info_str = sg.info()
    info_str = sg.info(show_attributes=False)
    # How can we check this?


def test_homogeneous_graph_schema():
    nodes = pd.DataFrame(index=[0, 1])
    edges = pd.DataFrame({"source": 0, "target": 1}, index=[0])
    for sg in [
        StellarGraph(nodes, edges),
        StellarGraph(nodes, edges, node_type_name="type", edge_type_name="type"),
    ]:
        schema = sg.create_graph_schema()

        assert "default" in schema.schema
        assert len(schema.node_types) == 1
        assert len(schema.edge_types) == 1


def test_graph_schema():
    sg = create_graph_1()
    schema = sg.create_graph_schema()

    assert "movie" in schema.schema
    assert "user" in schema.schema
    assert len(schema.schema["movie"]) == 1
    assert len(schema.schema["user"]) == 1


def test_graph_schema_sampled():
    sg = create_graph_1()

    schema = sg.create_graph_schema(nodes=[0, 4])

    assert "movie" in schema.schema
    assert "user" in schema.schema
    assert len(schema.schema["movie"]) == 1
    assert len(schema.schema["user"]) == 1


def test_digraph_schema():
    sg = create_graph_1(is_directed=True)
    schema = sg.create_graph_schema()

    assert "movie" in schema.schema
    assert "user" in schema.schema
    assert len(schema.schema["user"]) == 1
    assert len(schema.schema["movie"]) == 0


def test_graph_schema_no_edges():
    nodes = pd.DataFrame(index=[0])
    g = StellarGraph(nodes=nodes, edges={})
    schema = g.create_graph_schema()
    assert len(schema.node_types) == 1
    assert len(schema.edge_types) == 0


@pytest.mark.benchmark(group="StellarGraph create_graph_schema")
@pytest.mark.parametrize("num_types", [1, 4])
def test_benchmark_graph_schema(benchmark, num_types):
    nodes, edges = example_benchmark_graph(
        n_nodes=1000, n_edges=5000, n_types=num_types
    )
    sg = StellarGraph(nodes=nodes, edges=edges)

    benchmark(sg.create_graph_schema)


def test_node_ids_to_ilocs():
    sg = example_graph(feature_size=8)
    aa = sg.node_ids_to_ilocs([1, 2, 3, 4])
    assert list(aa) == [0, 1, 2, 3]

    sg = example_hin_1(feature_sizes={}, reverse_order=True)
    aa = sg.node_ids_to_ilocs([0, 1, 2, 3])
    assert list(aa) == [3, 2, 1, 0]
    aa = sg.node_ids_to_ilocs([0, 1, 2, 3])
    assert list(aa) == [3, 2, 1, 0]
    aa = sg.node_ids_to_ilocs([4, 5, 6])
    assert list(aa) == [6, 5, 4]
    aa = sg.node_ids_to_ilocs([4, 5, 6])
    assert list(aa) == [6, 5, 4]
    aa = sg.node_ids_to_ilocs([1, 2, 5])
    assert list(aa) == [2, 1, 5]


def test_node_ilocs_to_ids():
    sg = example_graph(feature_size=8)

    node_ilocs = [0, 1, 2, 3]
    expected_node_ids = [1, 2, 3, 4]
    node_ids = sg.node_ilocs_to_ids(node_ilocs)
    assert (node_ids == expected_node_ids).all()


def test_node_type_names_to_from_ilocs():
    sg = example_hin_1()

    def both_ways(names, ilocs):
        np.testing.assert_array_equal(sg.node_type_names_to_ilocs(names), ilocs)
        np.testing.assert_array_equal(sg.node_type_ilocs_to_names(ilocs), names)

    both_ways([], [])
    both_ways(["A"], [0])
    both_ways(["B", "A", "A", "B"], [1, 0, 0, 1])

    with pytest.raises(KeyError, match="'C'.*0"):
        sg.node_type_names_to_ilocs(["C", "A", 0])

    with pytest.raises(IndexError, match="index 100 .* size 2"):
        sg.node_type_ilocs_to_names([100])

    with pytest.raises(IndexError, match="index -100 .* size 2"):
        sg.node_type_ilocs_to_names([-100])


def test_edge_type_names_to_from_ilocs(knowledge_graph):
    def both_ways(names, ilocs):
        np.testing.assert_array_equal(
            knowledge_graph.edge_type_names_to_ilocs(names), ilocs
        )
        np.testing.assert_array_equal(
            knowledge_graph.edge_type_ilocs_to_names(ilocs), names
        )

    both_ways([], [])
    both_ways(["W"], [0])
    both_ways(["Z", "X", "W", "W", "Z", "Z"], [3, 1, 0, 0, 3, 3])

    with pytest.raises(KeyError, match="'U'.*0"):
        knowledge_graph.edge_type_names_to_ilocs(["U", "W", 0])

    with pytest.raises(IndexError, match="index 100 .* size 4"):
        knowledge_graph.edge_type_ilocs_to_names([100])

    with pytest.raises(IndexError, match="index -100 .* size 4"):
        knowledge_graph.edge_type_ilocs_to_names([-100])


def test_feature_conversion_from_nodes():
    sg = example_graph(feature_size=8)
    aa = sg.node_features([1, 2, 3, 4])
    assert aa[:, 0] == pytest.approx([1, 2, 3, 4])

    assert aa.shape == (4, 8)
    assert sg.node_feature_sizes()["default"] == 8


def test_node_features():
    feature_sizes = {"A": 4, "B": 6}
    sg = example_hin_1(feature_sizes=feature_sizes)

    one_zero = np.array([[1] * 4, [0] * 4])

    # inference
    np.testing.assert_array_equal(sg.node_features(nodes=[1, 0]), one_zero)
    # specified
    np.testing.assert_array_equal(
        sg.node_features(nodes=[1, 0], node_type="A"), one_zero
    )

    # wrong type
    with pytest.raises(ValueError, match="unknown IDs"):
        sg.node_features(nodes=[1, 0], node_type="B")

    # mixed types, inference
    with pytest.raises(ValueError, match="all nodes must have the same type"):
        sg.node_features(nodes=[0, 4])

    # mixed types, specified
    with pytest.raises(ValueError, match="unknown IDs"):
        sg.node_features(nodes=[0, 4], node_type="A")


def test_node_features_node_type():
    feature_sizes = {"A": 4, "B": 6}
    sg = example_hin_1(feature_sizes=feature_sizes)

    np.testing.assert_array_equal(
        sg.node_features(node_type="A"), [[0] * 4, [1] * 4, [2] * 4, [3] * 4],
    )
    np.testing.assert_array_equal(
        sg.node_features(node_type="B"), [[4] * 6, [5] * 6, [6] * 6]
    )


def test_node_features_node_type_inference():
    one_type = example_graph(feature_size=4)
    np.testing.assert_array_equal(
        one_type.node_features(), [[1] * 4, [2] * 4, [3] * 4, [4] * 4]
    )

    # short-cut inference of the node type for a subset of the nodes with a homogenous graph
    np.testing.assert_array_equal(one_type.node_features([1]), [[1] * 4])

    # inference doesn't work for a heterogeneous graph:
    feature_sizes = {"A": 4, "B": 6}
    many_types = example_hin_1(feature_sizes=feature_sizes)

    with pytest.raises(
        ValueError,
        match="node_type: in a non-homogeneous graph, expected a node type and/or 'nodes' to be passed; found neither 'node_type' nor 'nodes', and the graph has node types: 'A', 'B'",
    ):
        many_types.node_features()


def test_node_features_missing_id():
    sg = example_graph(feature_size=6)
    with pytest.raises(KeyError, match=r"\[1000, 2000\]"):
        sg.node_features([1, 1000, None, 2000])


def test_null_node_feature():
    sg = example_graph(feature_size=6)
    aa = sg.node_features([1, None, 2, None])
    assert aa.shape == (4, 6)
    assert aa[:, 0] == pytest.approx([1, 0, 2, 0])

    sg = example_hin_1(feature_sizes={"A": 4, "B": 2}, reverse_order=True)

    # Test feature for null node, without node type
    ab = sg.node_features([None, 5, None])
    assert ab.shape == (3, 2)
    assert ab[:, 0] == pytest.approx([0, 5, 0])

    # Test feature for null node, node type
    ab = sg.node_features([None, 6, None], "B")
    assert ab.shape == (3, 2)
    assert ab[:, 0] == pytest.approx([0, 6, 0])

    # Test feature for null node, wrong type
    with pytest.raises(ValueError):
        sg.node_features([None, 5, None], "A")

    # Test null-node with no type
    with pytest.raises(ValueError):
        sg.node_features([None, None])


def test_edge_features():
    feature_sizes = {"F": 4, "R": 6}
    sg = example_hin_1(feature_sizes=feature_sizes, edge_features=True)

    one_zero = np.array([[-1] * 6, [0] * 6])

    # inference
    np.testing.assert_array_equal(sg.edge_features(edges=[1, 0]), one_zero)
    # specified
    np.testing.assert_array_equal(
        sg.edge_features(edges=[1, 0], edge_type="R"), one_zero
    )

    # wrong type
    with pytest.raises(ValueError, match="unknown IDs"):
        sg.edge_features(edges=[1, 0], edge_type="F")

    # mixed types, inference
    with pytest.raises(ValueError, match="all edges must have the same type"):
        sg.edge_features(edges=[0, 100])

    # mixed types, specified
    with pytest.raises(ValueError, match="unknown IDs"):
        sg.edge_features(edges=[0, 100], edge_type="R")


def test_edge_features_edge_type():
    feature_sizes = {"F": 4, "R": 6}
    sg = example_hin_1(feature_sizes=feature_sizes, edge_features=True)

    np.testing.assert_array_equal(
        sg.edge_features(edge_type="R"),
        [[0] * 6, [-1] * 6, [-2] * 6, [-3] * 6, [-4] * 6],
    )
    np.testing.assert_array_equal(sg.edge_features(edge_type="F"), [[-100] * 4])


def test_edge_features_edge_type_inference():
    one_type = example_graph(edge_feature_size=4)
    np.testing.assert_array_equal(
        one_type.edge_features(), [[0] * 4, [-1] * 4, [-2] * 4, [-3] * 4]
    )

    # short-cut inference of the edge type for a subset of the edges with a homogenous graph
    np.testing.assert_array_equal(one_type.edge_features([1]), [[-1] * 4])

    # inference doesn't work for a heterogeneous graph:
    feature_sizes = {"F": 4, "R": 6}
    many_types = example_hin_1(feature_sizes=feature_sizes, edge_features=True)

    with pytest.raises(
        ValueError,
        match="edge_type: in a non-homogeneous graph, expected a edge type and/or 'edges' to be passed; found neither 'edge_type' nor 'edges', and the graph has edge types: 'F', 'R'",
    ):
        many_types.edge_features()


def test_edge_features_missing_id():
    sg = example_graph(edge_feature_size=6)
    with pytest.raises(KeyError, match=r"\[1000, 2000\]"):
        sg.edge_features([1, 1000, None, 2000])


def test_null_edge_feature():
    sg = example_graph(edge_feature_size=6)
    aa = sg.edge_features([1, None, 2, None])
    assert aa.shape == (4, 6)
    assert aa[:, 0] == pytest.approx([-1, 0, -2, 0])

    sg = example_hin_1(
        feature_sizes={"F": 4, "R": 2}, reverse_order=True, edge_features=True
    )

    # Test feature for null edge, without edge type
    ab = sg.edge_features([None, 4, None])
    assert ab.shape == (3, 2)
    assert ab[:, 0] == pytest.approx([0, -4, 0])

    # Test feature for null edge, edge type
    ab = sg.edge_features([None, 4, None], "R")
    assert ab.shape == (3, 2)
    assert ab[:, 0] == pytest.approx([0, -4, 0])

    # Test feature for null edge, wrong type
    with pytest.raises(ValueError):
        sg.edge_features([None, 4, None], "F")

    # Test null-edge with no type
    with pytest.raises(ValueError):
        sg.edge_features([None, None])


def test_node_types():
    sg = example_graph(feature_size=6)
    assert sg.node_types == {"default"}

    sg = example_hin_1(feature_sizes={"A": 4, "B": 2}, reverse_order=True)
    assert sg.node_types == {"A", "B"}

    sg = example_hin_1(reverse_order=True)
    assert sg.node_types == {"A", "B"}


def test_edge_types():
    sg = example_graph(feature_size=6)
    assert set(sg.edge_types) == {"default"}

    sg = example_hin_1()
    assert set(sg.edge_types) == {"F", "R"}


def test_feature_conversion_from_dataframe():
    g = example_graph_nx()

    # Create features for nodes
    df = pd.DataFrame({v: np.ones(10) * float(v) for v in list(g)}).T
    gs = StellarGraph.from_networkx(g, node_features=df)

    aa = gs.node_features([1, 2, 3, 4])
    assert aa[:, 0] == pytest.approx([1, 2, 3, 4])

    # Check None identifier
    aa = gs.node_features([1, 2, None, None])
    assert aa[:, 0] == pytest.approx([1, 2, 0, 0])

    g = example_hin_1_nx()

    df = {
        t: pd.DataFrame(
            {
                v: np.ones(10) * float(v)
                for v, vdata in g.nodes(data=True)
                if vdata["label"] == t
            }
        ).T
        for t in ["A", "B"]
    }
    gs = StellarGraph.from_networkx(g, node_features=df)

    aa = gs.node_features([0, 1, 2, 3], "A")
    assert aa[:, 0] == pytest.approx([0, 1, 2, 3])
    assert aa.shape == (4, 10)

    ab = gs.node_features([4, 5], "B")
    assert ab.shape == (2, 10)
    assert ab[:, 0] == pytest.approx([4, 5])

    # Test mixed types
    with pytest.raises(ValueError):
        ab = gs.node_features([1, 5])

    # Test incorrect manual node_type
    with pytest.raises(ValueError):
        ab = gs.node_features([4, 5], "A")

    # Test feature for node with no set attributes
    ab = gs.node_features([4, None, None], "B")
    assert ab.shape == (3, 10)
    assert ab[:, 0] == pytest.approx([4, 0, 0])


def test_feature_conversion_from_iterator():
    g = example_graph_nx()

    # Create features for nodes
    node_features = [(v, np.ones(10) * float(v)) for v in list(g)]
    gs = StellarGraph.from_networkx(g, node_features=node_features)

    aa = gs.node_features([1, 2, 3, 4])
    assert aa[:, 0] == pytest.approx([1, 2, 3, 4])

    # Check None identifier
    aa = gs.node_features([1, 2, None, None])
    assert aa[:, 0] == pytest.approx([1, 2, 0, 0])

    # Test adjacency matrix
    adj_expected = np.array([[0, 1, 0, 1], [1, 0, 1, 1], [0, 1, 0, 0], [1, 1, 0, 0]])

    A = gs.to_adjacency_matrix()
    assert A.dtype == "float32"
    assert np.allclose(A.toarray(), adj_expected)

    # Test adjacency matrix with node arguement
    A = gs.to_adjacency_matrix(nodes=[3, 2])
    assert A.dtype == "float32"
    assert np.allclose(A.toarray(), adj_expected[[2, 1]][:, [2, 1]])

    g = example_hin_1_nx()
    nf = {
        t: [
            (v, np.ones(10) * float(v))
            for v, vdata in g.nodes(data=True)
            if vdata["label"] == t
        ]
        for t in ["A", "B"]
    }
    gs = StellarGraph.from_networkx(g, node_features=nf)

    aa = gs.node_features([0, 1, 2, 3], "A")
    assert aa[:, 0] == pytest.approx([0, 1, 2, 3])
    assert aa.shape == (4, 10)

    ab = gs.node_features([4, 5], "B")
    assert ab.shape == (2, 10)
    assert ab[:, 0] == pytest.approx([4, 5])

    # Test mixed types
    with pytest.raises(ValueError):
        ab = gs.node_features([1, 5])

    # Test incorrect manual node_type
    with pytest.raises(ValueError):
        ab = gs.node_features([4, 5], "A")

    # Test feature for node with no set attributes
    ab = gs.node_features([4, None, None], "B")
    assert ab.shape == (3, 10)
    assert ab[:, 0] == pytest.approx([4, 0, 0])

    # Test an iterator over all types
    g = example_hin_1_nx()
    nf = [
        (v, np.ones(5 if vdata["label"] == "A" else 10) * float(v))
        for v, vdata in g.nodes(data=True)
    ]
    gs = StellarGraph.from_networkx(g, node_features=nf)

    aa = gs.node_features([0, 1, 2, 3], "A")
    assert aa[:, 0] == pytest.approx([0, 1, 2, 3])
    assert aa.shape == (4, 5)

    ab = gs.node_features([4, 5], "B")
    assert ab.shape == (2, 10)
    assert ab[:, 0] == pytest.approx([4, 5])


@pytest.mark.parametrize("use_ilocs", [True, False])
def test_edges_include_edge_type(use_ilocs):
    g = example_hin_1(reverse_order=True)

    r = {(src, dst, "R") for src, dst in [(0, 4), (1, 4), (1, 5), (2, 4), (3, 5)]}
    f = {(4, 5, "F")}

    expected = r | f
    if use_ilocs:
        expected = {
            tuple(g.node_ids_to_ilocs(x[:2]))
            + tuple(g.edge_type_names_to_ilocs([x[2]]))
            for x in expected
        }

    expected = normalize_edges(expected, directed=False)
    assert (
        normalize_edges(
            g.edges(include_edge_type=True, use_ilocs=use_ilocs), directed=False
        )
        == expected
    )


def numpy_to_list(x):
    if isinstance(x, np.ndarray):
        return list(x)
    if isinstance(x, dict):
        return {numpy_to_list(k): numpy_to_list(v) for k, v in x.items()}
    if isinstance(x, list):
        return [numpy_to_list(v) for v in x]
    if isinstance(x, tuple):
        return tuple(numpy_to_list(v) for v in x)
    return x


def normalize_edges(edges, directed):
    if directed:
        return {(src, tgt): data for src, tgt, *data in edges}
    return {(min(src, tgt), max(src, tgt)): data for src, tgt, *data in edges}


def assert_networkx(g_nx, expected_nodes, expected_edges, *, directed):
    assert numpy_to_list(dict(g_nx.nodes(data=True))) == expected_nodes

    computed_edges = numpy_to_list(normalize_edges(g_nx.edges(data=True), directed))
    assert computed_edges == normalize_edges(expected_edges, directed)


@pytest.mark.parametrize("has_features", [False, True])
@pytest.mark.parametrize("include_features", [False, True])
def test_to_networkx(has_features, include_features):
    if has_features:
        a_size = 4
        b_size = 5
        feature_sizes = {"A": a_size, "B": b_size}
    else:
        a_size = b_size = 0
        feature_sizes = None

    if include_features:
        feature_attr = "feature"
    else:
        feature_attr = None

    g = example_hin_1(feature_sizes)
    g_nx = g.to_networkx(feature_attr=feature_attr)

    node_def = {"A": (a_size, [0, 1, 2, 3]), "B": (b_size, [4, 5, 6])}

    def node_attrs(label, x, size):
        d = {"label": label}
        if feature_attr:
            d[feature_attr] = [x] * size
        return d

    expected_nodes = {
        x: node_attrs(label, x, size)
        for label, (size, ids) in node_def.items()
        for x in ids
    }

    edge_def = {"R": [(0, 4), (1, 4), (1, 5), (2, 4), (3, 5)], "F": [(4, 5)]}
    expected_edges = [
        (src, tgt, {"label": label, "weight": 1.0 if label == "R" else 10.0})
        for label, pairs in edge_def.items()
        for src, tgt in pairs
    ]

    assert_networkx(g_nx, expected_nodes, expected_edges, directed=False)


def test_to_networkx_edge_attributes():
    nodes = pd.DataFrame([], index=[1, 10, 100])
    edges = pd.DataFrame(
        [(1, 10, 11), (10, 100, 110)], columns=["source", "target", "weight"]
    )
    g = StellarGraph(nodes=nodes, edges={"foo": edges})
    g_nx = g.to_networkx()

    expected_nodes = {k: {"label": "default", "feature": []} for k in [1, 10, 100]}
    expected_edges = [
        (src, dst, {"label": "foo", "weight": src + dst})
        for src, dst in [(1, 10), (10, 100)]
    ]

    assert_networkx(g_nx, expected_nodes, expected_edges, directed=False)


def test_to_networkx_deprecation(line_graph):
    with pytest.warns(None) as record:
        line_graph.to_networkx(
            node_type_name="n",
            edge_type_name="e",
            edge_weight_label="w",
            feature_name="f",
        )

    assert len(record) == 4
    assert "node_type_name" in str(record.pop(DeprecationWarning).message)
    assert "edge_type_name" in str(record.pop(DeprecationWarning).message)
    assert "edge_weight_label" in str(record.pop(DeprecationWarning).message)
    assert "feature_name" in str(record.pop(DeprecationWarning).message)


def test_networkx_attribute_message():
    ug = StellarGraph()
    dg = StellarDiGraph()

    with pytest.raises(
        AttributeError, match="The 'StellarGraph' type no longer inherits"
    ):
        # this graph is undirected and the corresponding networkx type doesn't have this
        # attribute, but there's no reason to be too precise
        ug.successors

    with pytest.raises(
        AttributeError, match="The 'StellarDiGraph' type no longer inherits"
    ):
        dg.successors

    # make sure that the user doesn't get spammed with junk about networkx when they're just making
    # a normal typo with the new StellarGraph
    with pytest.raises(AttributeError, match="has no attribute 'not_networkx_attr'$"):
        ug.not_networkx_attr

    with pytest.raises(AttributeError, match="has no attribute 'not_networkx_attr'$"):
        dg.not_networkx_attr

    # getting an existing attribute via `getattr` should work fine
    assert getattr(ug, "is_directed")() == False
    assert getattr(dg, "is_directed")() == True

    # calling __getattr__ directly is... unconventional, but it should work
    assert ug.__getattr__("is_directed")() == False
    assert dg.__getattr__("is_directed")() == True


@pytest.mark.benchmark(group="StellarGraph neighbours")
@pytest.mark.parametrize("use_ilocs", [False, True])
def test_benchmark_get_neighbours(benchmark, use_ilocs):
    nodes, edges = example_benchmark_graph()
    sg = StellarGraph(nodes=nodes, edges=edges)
    num_nodes = sg.number_of_nodes()

    # get the neigbours of every node in the graph
    def f():
        for i in range(num_nodes):
            sg.neighbor_arrays(i, use_ilocs=use_ilocs)

    benchmark(f)


@pytest.mark.benchmark(group="StellarGraph node features")
@pytest.mark.parametrize("use_ilocs", [None, False, True])
@pytest.mark.parametrize("num_types", [1, 4])
@pytest.mark.parametrize("type_arg", ["infer", "specify"])
@pytest.mark.parametrize("feature_size", [10, 1000])
def test_benchmark_get_features(
    benchmark, use_ilocs, num_types, type_arg, feature_size
):
    SAMPLE_SIZE = 50
    N_NODES = 5000
    N_EDGES = 10000
    nodes, edges = example_benchmark_graph(
        feature_size=feature_size, n_nodes=N_NODES, n_edges=N_EDGES, n_types=num_types
    )

    sg = StellarGraph(nodes=nodes, edges=edges)
    num_nodes = sg.number_of_nodes()

    ty_ids = [(ty, range(ty, num_nodes, num_types)) for ty in range(num_types)]

    if type_arg == "specify":
        # pass through the type
        node_type = lambda ty: ty
    else:
        # leave the argument as None, and so use inference of the type
        node_type = lambda ty: None

    def f():
        # look up a random subset of the nodes for a random type, similar to what an algorithm that
        # does sampling might ask for
        ty, all_ids = random.choice(ty_ids)
        selected_ids = random.choices(all_ids, k=SAMPLE_SIZE)
        selected_ilocs = sg.node_ids_to_ilocs(selected_ids)

        if use_ilocs is True:
            sg.node_features(selected_ilocs, node_type(ty), use_ilocs=True)
        elif use_ilocs is False:
            sg.node_features(selected_ids, node_type(ty), use_ilocs=False)
        elif use_ilocs is None:
            # this measures the overhead of sampling the nodes and converting them to node ilocs
            # which at the time of this comment is about 80% of the total benchmark time
            # the random sampling is kept here to make the test more robust - it decreases
            # inter-run variance
            pass

    benchmark(f)


def _run_creation_benchmark(
    benchmarker, input_data, feature_size, num_nodes, num_edges
):
    nodes, edges = example_benchmark_graph(
        feature_size=feature_size,
        n_nodes=num_nodes,
        n_edges=num_edges,
        pandas_node_data=input_data == "pandas",
    )

    def f():
        return StellarGraph(nodes=nodes, edges=edges)

    benchmarker(f)


@pytest.mark.benchmark(group="StellarGraph creation (time)")
@pytest.mark.parametrize("input_data", ["pandas", "rowframe"])
# various element counts, to give an indication of the relationship
# between those and memory use (0,0 gives the overhead of the
# StellarGraph object itself, without any data)
@pytest.mark.parametrize("num_nodes,num_edges", [(0, 0), (1000, 5000), (20000, 100000)])
# features or not, to capture their cost
@pytest.mark.parametrize("feature_size", [None, 100])
def test_benchmark_creation(benchmark, input_data, feature_size, num_nodes, num_edges):
    _run_creation_benchmark(benchmark, input_data, feature_size, num_nodes, num_edges)


@pytest.mark.benchmark(group="StellarGraph creation (size)", timer=snapshot)
@pytest.mark.parametrize("input_data", ["pandas", "rowframe"])
@pytest.mark.parametrize("num_nodes,num_edges", [(0, 0), (100, 200), (1000, 5000)])
@pytest.mark.parametrize("feature_size", [None, 100])
def test_allocation_benchmark_creation(
    allocation_benchmark, input_data, feature_size, num_nodes, num_edges
):
    _run_creation_benchmark(
        allocation_benchmark, input_data, feature_size, num_nodes, num_edges
    )


@pytest.mark.benchmark(group="StellarGraph creation (peak)", timer=peak)
@pytest.mark.parametrize("input_data", ["pandas", "rowframe"])
@pytest.mark.parametrize("num_nodes,num_edges", [(0, 0), (100, 200), (1000, 5000)])
@pytest.mark.parametrize("feature_size", [None, 100])
def test_allocation_benchmark_creation_peak(
    allocation_benchmark, input_data, feature_size, num_nodes, num_edges
):
    _run_creation_benchmark(
        allocation_benchmark, input_data, feature_size, num_nodes, num_edges
    )


def _run_adj_list_benchmark(benchmarker, num_nodes, num_edges, force_adj_lists):
    nodes, edges = example_benchmark_graph(n_nodes=num_nodes, n_edges=num_edges)

    sg = StellarGraph(nodes=nodes, edges=edges)

    def f():
        if force_adj_lists == "directed":
            return sg._edges._create_undirected_adj_lists()
        elif force_adj_lists == "undirected":
            return sg._edges._create_directed_adj_lists()

    benchmarker(f)


@pytest.mark.benchmark(group="StellarGraph adjacency lists (time)")
@pytest.mark.parametrize(
    "num_nodes,num_edges", [(100, 200), (1000, 5000), (20000, 100000)]
)
@pytest.mark.parametrize("force_adj_lists", ["directed", "undirected"])
def test_benchmark_adj_list(benchmark, num_nodes, num_edges, force_adj_lists):
    _run_adj_list_benchmark(benchmark, num_nodes, num_edges, force_adj_lists)


@pytest.mark.benchmark(group="StellarGraph adjacency lists (size)", timer=snapshot)
@pytest.mark.parametrize("num_nodes,num_edges", [(100, 200), (1000, 5000)])
@pytest.mark.parametrize("force_adj_lists", ["directed", "undirected"])
def test_allocation_benchmark_adj_list(
    allocation_benchmark, num_nodes, num_edges, force_adj_lists
):
    _run_adj_list_benchmark(allocation_benchmark, num_nodes, num_edges, force_adj_lists)


@pytest.mark.benchmark(group="StellarGraph adjacency lists (peak)", timer=peak)
@pytest.mark.parametrize("num_nodes,num_edges", [(100, 200), (1000, 5000)])
@pytest.mark.parametrize("force_adj_lists", ["directed", "undirected"])
def test_allocation_benchmark_adj_list_peak(
    allocation_benchmark, num_nodes, num_edges, force_adj_lists
):
    _run_adj_list_benchmark(allocation_benchmark, num_nodes, num_edges, force_adj_lists)


def example_weighted_hin(is_directed=True):
    edge_cols = ["source", "target", "weight"]
    cls = StellarDiGraph if is_directed else StellarGraph
    return cls(
        nodes={"B": pd.DataFrame(index=[2, 3]), "A": pd.DataFrame(index=[0, 1])},
        edges={
            "AA": pd.DataFrame(
                [(0, 1, 0.0), (0, 1, 1.0)], columns=edge_cols, index=[0, 1]
            ),
            "AB": pd.DataFrame(
                [(1, 2, 10.0), (1, 3, 10.0)], columns=edge_cols, index=[2, 3]
            ),
        },
    )


def example_unweighted_hom(is_directed=True):
    nodes = pd.DataFrame(index=[0, 1, 2, 3])
    edges = pd.DataFrame([(0, 1), (0, 1), (1, 2), (1, 3)], columns=["source", "target"])

    return StellarDiGraph(nodes, edges) if is_directed else StellarGraph(nodes, edges)


def _edge_types_or_ilocs(graph, use_ilocs, names):
    if use_ilocs:
        return graph.edge_type_names_to_ilocs(names)

    return names


@pytest.mark.parametrize("use_ilocs", [True, False])
@pytest.mark.parametrize("is_directed", [True, False])
def test_neighbors_weighted_hin(is_directed, use_ilocs):
    graph = example_weighted_hin(is_directed=is_directed)

    node = graph.node_ids_to_ilocs([1])[0] if use_ilocs else 1
    expected_nodes = (
        graph.node_ids_to_ilocs([0, 0, 2, 3]) if use_ilocs else [0, 0, 2, 3]
    )
    expected_weights = [0.0, 1.0, 10.0, 10.0]

    assert_items_equal(graph.neighbors(node, use_ilocs=use_ilocs), expected_nodes)
    assert_items_equal(
        graph.neighbors(node, include_edge_weight=True, use_ilocs=use_ilocs),
        zip(expected_nodes, expected_weights),
    )

    edge_types = _edge_types_or_ilocs(graph, use_ilocs, ["AB"])
    expected_nodes = graph.node_ids_to_ilocs([2, 3]) if use_ilocs else [2, 3]
    expected_weights = [10.0, 10.0]
    assert_items_equal(
        graph.neighbors(
            node, include_edge_weight=True, edge_types=edge_types, use_ilocs=use_ilocs
        ),
        zip(expected_nodes, expected_weights),
    )


def assert_items_equal(l1, l2):
    assert sorted(l1) == sorted(l2)


@pytest.mark.parametrize("use_ilocs", [True, False])
@pytest.mark.parametrize("is_directed", [True, False])
def test_neighbors_unweighted_hom(is_directed, use_ilocs):
    graph = example_unweighted_hom(is_directed=is_directed)
    node = graph.node_ids_to_ilocs([1])[0] if use_ilocs else 1
    expected_nodes = (
        graph.node_ids_to_ilocs([0, 0, 2, 3]) if use_ilocs else [0, 0, 2, 3]
    )
    expected_weights = [1, 1, 1, 1]

    assert_items_equal(graph.neighbors(node, use_ilocs=use_ilocs), expected_nodes)
    assert_items_equal(
        graph.neighbors(node, include_edge_weight=True, use_ilocs=use_ilocs),
        zip(expected_nodes, expected_weights),
    )

    assert_items_equal(
        graph.neighbors(
            node, include_edge_weight=True, edge_types=[10], use_ilocs=use_ilocs
        ),
        [],
    )


@pytest.mark.parametrize("use_ilocs", [True, False])
def test_undirected_hin_neighbor_methods(use_ilocs):
    graph = example_weighted_hin(is_directed=False)
    node = graph.node_ids_to_ilocs([1])[0] if use_ilocs else 1
    assert_items_equal(
        graph.neighbors(node, use_ilocs=use_ilocs),
        graph.in_nodes(node, use_ilocs=use_ilocs),
    )
    assert_items_equal(
        graph.neighbors(node, use_ilocs=use_ilocs),
        graph.out_nodes(node, use_ilocs=use_ilocs),
    )


@pytest.mark.parametrize("use_ilocs", [True, False])
def test_in_nodes_weighted_hin(use_ilocs):
    graph = example_weighted_hin()
    node = graph.node_ids_to_ilocs([1])[0] if use_ilocs else 1
    expected_nodes = graph.node_ids_to_ilocs([0, 0]) if use_ilocs else [0, 0]
    expected_weighted = zip(expected_nodes, [0.0, 1.0])
    edge_types = _edge_types_or_ilocs(graph, use_ilocs, ["AB"])

    assert_items_equal(graph.in_nodes(node, use_ilocs=use_ilocs), expected_nodes)
    assert_items_equal(
        graph.in_nodes(node, include_edge_weight=True, use_ilocs=use_ilocs),
        expected_weighted,
    )
    assert_items_equal(
        graph.in_nodes(
            node, include_edge_weight=True, edge_types=edge_types, use_ilocs=use_ilocs
        ),
        [],
    )


@pytest.mark.parametrize("use_ilocs", [True, False])
def test_in_nodes_unweighted_hom(use_ilocs):
    graph = example_unweighted_hom()
    node = graph.node_ids_to_ilocs([1])[0] if use_ilocs else 1
    expected_nodes = graph.node_ids_to_ilocs([0, 0]) if use_ilocs else [0, 0]
    expected_weighted = zip(expected_nodes, [1, 1])

    assert_items_equal(graph.in_nodes(node, use_ilocs=use_ilocs), expected_nodes)
    assert_items_equal(
        graph.in_nodes(node, include_edge_weight=True, use_ilocs=use_ilocs),
        expected_weighted,
    )
    assert_items_equal(
        graph.in_nodes(
            node, include_edge_weight=True, edge_types=[10], use_ilocs=use_ilocs
        ),
        [],
    )


@pytest.mark.parametrize("use_ilocs", [True, False])
def test_out_nodes_weighted_hin(use_ilocs):
    graph = example_weighted_hin()
    node = graph.node_ids_to_ilocs([1])[0] if use_ilocs else 1
    expected_nodes = graph.node_ids_to_ilocs([2, 3]) if use_ilocs else [2, 3]
    expected_weighted = zip(expected_nodes, [10.0, 10.0])

    assert_items_equal(graph.out_nodes(node, use_ilocs=use_ilocs), expected_nodes)
    assert_items_equal(
        graph.out_nodes(node, include_edge_weight=True, use_ilocs=use_ilocs),
        expected_weighted,
    )
    assert_items_equal(
        graph.out_nodes(
            node, include_edge_weight=True, edge_types=[10], use_ilocs=use_ilocs
        ),
        [],
    )


@pytest.mark.parametrize("use_ilocs", [True, False])
def test_out_nodes_unweighted_hom(use_ilocs):
    graph = example_unweighted_hom()
    node = graph.node_ids_to_ilocs([1])[0] if use_ilocs else 1
    expected_nodes = graph.node_ids_to_ilocs([2, 3]) if use_ilocs else [2, 3]
    expected_weighted = zip(expected_nodes, [1, 1])

    assert_items_equal(graph.out_nodes(node, use_ilocs=use_ilocs), expected_nodes)
    assert_items_equal(
        graph.out_nodes(node, include_edge_weight=True, use_ilocs=use_ilocs),
        expected_weighted,
    )
    assert_items_equal(
        graph.out_nodes(
            node, include_edge_weight=True, edge_types=[10], use_ilocs=use_ilocs
        ),
        [],
    )


@pytest.mark.parametrize("use_ilocs", [True, False])
@pytest.mark.parametrize("is_directed", [False, True])
def test_isolated_node_neighbor_methods(is_directed, use_ilocs):
    cls = StellarDiGraph if is_directed else StellarGraph
    graph = cls(
        nodes=pd.DataFrame(index=[1]), edges=pd.DataFrame(columns=["source", "target"])
    )
    node = graph.node_ids_to_ilocs([1])[0] if use_ilocs else 1
    assert graph.neighbors(node, use_ilocs=use_ilocs) == []
    assert graph.in_nodes(node, use_ilocs=use_ilocs) == []
    assert graph.out_nodes(node, use_ilocs=use_ilocs) == []


@pytest.mark.parametrize("is_directed", [False, True])
def test_info_homogeneous(is_directed):

    g = example_graph(
        feature_size=12,
        node_label="ABC",
        edge_label="xyz",
        is_directed=is_directed,
        edge_feature_size=34,
    )

    if is_directed:
        title = "StellarDiGraph: Directed multigraph"
    else:
        title = "StellarGraph: Undirected multigraph"

    # literal match to check the output is good for human consumption
    assert (
        g.info()
        == f"""\
{title}
 Nodes: 4, Edges: 4

 Node types:
  ABC: [4]
    Features: float32 vector, length 12
    Edge types: ABC-xyz->ABC

 Edge types:
    ABC-xyz->ABC: [4]
        Weights: all 1 (default)
        Features: float32 vector, length 34"""
    )


def test_info_heterogeneous():
    g = example_hin_1(
        {"A": 0, "B": 34, "F": 0, "R": 56}, reverse_order=True, edge_features=True
    )
    # literal match to check the output is good for human consumption
    assert (
        g.info()
        == """\
StellarGraph: Undirected multigraph
 Nodes: 7, Edges: 6

 Node types:
  A: [4]
    Features: none
    Edge types: A-R->B
  B: [3]
    Features: float32 vector, length 34
    Edge types: B-F->B, B-R->A

 Edge types:
    A-R->B: [3]
        Weights: all 1 (default)
        Features: float32 vector, length 56
    B-R->A: [2]
        Weights: all 1 (default)
        Features: float32 vector, length 56
    B-F->B: [1]
        Weights: all 10
        Features: none"""
    )


def test_info_weighted(weighted_hin):
    # literal match to check the output is good for human consumption
    assert (
        weighted_hin.info()
        == """\
StellarGraph: Undirected multigraph
 Nodes: 7, Edges: 12

 Node types:
  A: [4]
    Features: none
    Edge types: A-R->A, A-S->A, A-T->B, A-U->A, A-U->B
  B: [3]
    Features: none
    Edge types: B-T->A, B-U->A

 Edge types:
    A-T->B: [3]
        Weights: all 2
        Features: none
    A-U->B: [2]
        Weights: range=[4, 5], mean=4.5, std=0.707107
        Features: none
    A-U->A: [2]
        Weights: range=[2, 3], mean=2.5, std=0.707107
        Features: none
    A-S->A: [2]
        Weights: all 2
        Features: none
    A-R->A: [2]
        Weights: all 1 (default)
        Features: none
    B-U->A: [1]
        Weights: all 5
        Features: none"""
    )


def test_info_no_graph():
    nodes = pd.DataFrame(np.ones((5, 1)), index=[0, 1, 2, 3, 4])
    graph_nodes_only = StellarGraph(nodes=nodes)
    assert (
        graph_nodes_only.info()
        == """\
StellarGraph: Undirected multigraph
 Nodes: 5, Edges: 0

 Node types:
  default: [5]
    Features: float32 vector, length 1
    Edge types: none

 Edge types:"""
    )
    graph_nothing = StellarGraph(nodes={})
    assert (
        graph_nothing.info()
        == """\
StellarGraph: Undirected multigraph
 Nodes: 0, Edges: 0

 Node types:

 Edge types:"""
    )


def test_info_truncate():
    max_node_type = 21
    max_node = (max_node_type + 1) * (max_node_type + 1) - 1

    def edges(i):
        ids = range(i * i, (i + 1) * (i + 1))
        return pd.DataFrame(
            {"source": max_node - i, "target": max_node - i - 1}, index=ids
        )

    graph = StellarGraph(
        {
            f"n_{i}": pd.DataFrame(index=range(i * i, (i + 1) * (i + 1)))
            for i in range(max_node_type + 1)
        },
        {f"e_{i}": edges(i) for i in range(23)},
    )

    # literal matches to check the output is good for human consumption
    assert (
        graph.info()
        == """\
StellarGraph: Undirected multigraph
 Nodes: 484, Edges: 529

 Node types:
  n_21: [43]
    Features: none
    Edge types: n_21-e_0->n_21, n_21-e_1->n_21, n_21-e_10->n_21, n_21-e_11->n_21, n_21-e_12->n_21, ... (18 more)
  n_20: [41]
    Features: none
    Edge types: none
  n_19: [39]
    Features: none
    Edge types: none
  n_18: [37]
    Features: none
    Edge types: none
  n_17: [35]
    Features: none
    Edge types: none
  n_16: [33]
    Features: none
    Edge types: none
  n_15: [31]
    Features: none
    Edge types: none
  n_14: [29]
    Features: none
    Edge types: none
  n_13: [27]
    Features: none
    Edge types: none
  n_12: [25]
    Features: none
    Edge types: none
  n_11: [23]
    Features: none
    Edge types: none
  n_10: [21]
    Features: none
    Edge types: none
  n_9: [19]
    Features: none
    Edge types: none
  n_8: [17]
    Features: none
    Edge types: none
  n_7: [15]
    Features: none
    Edge types: none
  n_6: [13]
    Features: none
    Edge types: none
  n_5: [11]
    Features: none
    Edge types: none
  n_4: [9]
    Features: none
    Edge types: none
  n_3: [7]
    Features: none
    Edge types: none
  n_2: [5]
    Features: none
    Edge types: none
  ... (2 more)

 Edge types:
    n_21-e_22->n_21: [45]
        Weights: all 1 (default)
        Features: none
    n_21-e_21->n_21: [43]
        Weights: all 1 (default)
        Features: none
    n_21-e_20->n_21: [41]
        Weights: all 1 (default)
        Features: none
    n_21-e_19->n_21: [39]
        Weights: all 1 (default)
        Features: none
    n_21-e_18->n_21: [37]
        Weights: all 1 (default)
        Features: none
    n_21-e_17->n_21: [35]
        Weights: all 1 (default)
        Features: none
    n_21-e_16->n_21: [33]
        Weights: all 1 (default)
        Features: none
    n_21-e_15->n_21: [31]
        Weights: all 1 (default)
        Features: none
    n_21-e_14->n_21: [29]
        Weights: all 1 (default)
        Features: none
    n_21-e_13->n_21: [27]
        Weights: all 1 (default)
        Features: none
    n_21-e_12->n_21: [25]
        Weights: all 1 (default)
        Features: none
    n_21-e_11->n_21: [23]
        Weights: all 1 (default)
        Features: none
    n_21-e_10->n_21: [21]
        Weights: all 1 (default)
        Features: none
    n_21-e_9->n_21: [19]
        Weights: all 1 (default)
        Features: none
    n_21-e_8->n_21: [17]
        Weights: all 1 (default)
        Features: none
    n_21-e_7->n_21: [15]
        Weights: all 1 (default)
        Features: none
    n_21-e_6->n_21: [13]
        Weights: all 1 (default)
        Features: none
    n_21-e_5->n_21: [11]
        Weights: all 1 (default)
        Features: none
    n_21-e_4->n_21: [9]
        Weights: all 1 (default)
        Features: none
    n_21-e_3->n_21: [7]
        Weights: all 1 (default)
        Features: none
    ... (3 more)"""
    )

    assert (
        graph.info(truncate=2)
        == """\
StellarGraph: Undirected multigraph
 Nodes: 484, Edges: 529

 Node types:
  n_21: [43]
    Features: none
    Edge types: n_21-e_0->n_21, n_21-e_1->n_21, ... (21 more)
  n_20: [41]
    Features: none
    Edge types: none
  ... (20 more)

 Edge types:
    n_21-e_22->n_21: [45]
        Weights: all 1 (default)
        Features: none
    n_21-e_21->n_21: [43]
        Weights: all 1 (default)
        Features: none
    ... (21 more)"""
    )

    assert (
        graph.info(truncate=None)
        == """\
StellarGraph: Undirected multigraph
 Nodes: 484, Edges: 529

 Node types:
  n_21: [43]
    Features: none
    Edge types: n_21-e_0->n_21, n_21-e_1->n_21, n_21-e_10->n_21, n_21-e_11->n_21, n_21-e_12->n_21, ... (18 more)
  n_20: [41]
    Features: none
    Edge types: none
  n_19: [39]
    Features: none
    Edge types: none
  n_18: [37]
    Features: none
    Edge types: none
  n_17: [35]
    Features: none
    Edge types: none
  n_16: [33]
    Features: none
    Edge types: none
  n_15: [31]
    Features: none
    Edge types: none
  n_14: [29]
    Features: none
    Edge types: none
  n_13: [27]
    Features: none
    Edge types: none
  n_12: [25]
    Features: none
    Edge types: none
  n_11: [23]
    Features: none
    Edge types: none
  n_10: [21]
    Features: none
    Edge types: none
  n_9: [19]
    Features: none
    Edge types: none
  n_8: [17]
    Features: none
    Edge types: none
  n_7: [15]
    Features: none
    Edge types: none
  n_6: [13]
    Features: none
    Edge types: none
  n_5: [11]
    Features: none
    Edge types: none
  n_4: [9]
    Features: none
    Edge types: none
  n_3: [7]
    Features: none
    Edge types: none
  n_2: [5]
    Features: none
    Edge types: none
  n_1: [3]
    Features: none
    Edge types: none
  n_0: [1]
    Features: none
    Edge types: none

 Edge types:
    n_21-e_22->n_21: [45]
        Weights: all 1 (default)
        Features: none
    n_21-e_21->n_21: [43]
        Weights: all 1 (default)
        Features: none
    n_21-e_20->n_21: [41]
        Weights: all 1 (default)
        Features: none
    n_21-e_19->n_21: [39]
        Weights: all 1 (default)
        Features: none
    n_21-e_18->n_21: [37]
        Weights: all 1 (default)
        Features: none
    n_21-e_17->n_21: [35]
        Weights: all 1 (default)
        Features: none
    n_21-e_16->n_21: [33]
        Weights: all 1 (default)
        Features: none
    n_21-e_15->n_21: [31]
        Weights: all 1 (default)
        Features: none
    n_21-e_14->n_21: [29]
        Weights: all 1 (default)
        Features: none
    n_21-e_13->n_21: [27]
        Weights: all 1 (default)
        Features: none
    n_21-e_12->n_21: [25]
        Weights: all 1 (default)
        Features: none
    n_21-e_11->n_21: [23]
        Weights: all 1 (default)
        Features: none
    n_21-e_10->n_21: [21]
        Weights: all 1 (default)
        Features: none
    n_21-e_9->n_21: [19]
        Weights: all 1 (default)
        Features: none
    n_21-e_8->n_21: [17]
        Weights: all 1 (default)
        Features: none
    n_21-e_7->n_21: [15]
        Weights: all 1 (default)
        Features: none
    n_21-e_6->n_21: [13]
        Weights: all 1 (default)
        Features: none
    n_21-e_5->n_21: [11]
        Weights: all 1 (default)
        Features: none
    n_21-e_4->n_21: [9]
        Weights: all 1 (default)
        Features: none
    n_21-e_3->n_21: [7]
        Weights: all 1 (default)
        Features: none
    n_21-e_2->n_21: [5]
        Weights: all 1 (default)
        Features: none
    n_21-e_1->n_21: [3]
        Weights: all 1 (default)
        Features: none
    n_21-e_0->n_21: [1]
        Weights: all 1 (default)
        Features: none"""
    )


def test_info_deprecated():
    g = example_graph()
    with pytest.warns(DeprecationWarning, match="'show_attributes' is no longer used"):
        g.info(show_attributes=True)

    with pytest.warns(DeprecationWarning, match="'sample' is no longer used"):
        g.info(sample=10)


def test_edges_include_weights():
    g = example_weighted_hin()
    edges, weights = g.edges(include_edge_weight=True)
    nxg = g.to_networkx()
    assert len(edges) == len(weights) == len(nxg.edges())

    grouped = (
        pd.DataFrame(edges, columns=["source", "target"])
        .assign(weight=weights)
        .groupby(["source", "target"])
        .agg(list)
    )
    for (src, tgt), row in grouped.iterrows():
        assert sorted(row["weight"]) == sorted(
            [data["weight"] for data in nxg.get_edge_data(src, tgt).values()]
        )


@pytest.mark.parametrize("use_ilocs", [True, False])
def test_adjacency_types_undirected(use_ilocs):
    g = example_hin_1(is_directed=False, reverse_order=True)
    adj = g._adjacency_types(g.create_graph_schema(), use_ilocs=use_ilocs)

    expected = {
        ("A", "R", "B"): {0: [4], 1: [4, 5], 2: [4], 3: [5]},
        ("B", "R", "A"): {4: [0, 1, 2], 5: [1, 3]},
        ("B", "F", "B"): {4: [5], 5: [4]},
    }

    if use_ilocs:
        for key in expected.keys():
            expected[key] = dict(
                (g.node_ids_to_ilocs([subkey])[0], list(g.node_ids_to_ilocs(subvalue)),)
                for subkey, subvalue in expected[key].items()
            )

    _assert_dict_equal(adj, expected)


def _assert_dict_equal(d1, d2):

    assert sorted(d1.keys()) == sorted(d2.keys())
    _comp_func = (
        _assert_dict_equal
        if isinstance(next(iter(d1.values())), dict)
        else assert_items_equal
    )
    for key in d1.keys():
        _comp_func(d1[key], d2[key])


@pytest.mark.parametrize("use_ilocs", [True, False])
def test_adjacency_types_directed(use_ilocs):
    g = example_hin_1(is_directed=True, reverse_order=True)
    adj = g._adjacency_types(g.create_graph_schema(), use_ilocs=use_ilocs)

    expected = {
        ("A", "R", "B"): {1: [4, 5], 2: [4]},
        ("B", "R", "A"): {4: [0], 5: [3]},
        ("B", "F", "B"): {4: [5]},
    }

    if use_ilocs:
        for key in expected.keys():
            expected[key] = dict(
                (g.node_ids_to_ilocs([subkey])[0], list(g.node_ids_to_ilocs(subvalue)),)
                for subkey, subvalue in expected[key].items()
            )

    _assert_dict_equal(adj, expected)


def test_to_adjacency_matrix_weighted_undirected():
    g = example_hin_1(is_directed=False, self_loop=True, reverse_order=True)

    matrix = g.to_adjacency_matrix(weighted=True).todense()
    actual = np.zeros((7, 7), dtype=matrix.dtype)
    actual[3, 6] = actual[6, 3] = 1
    actual[2, 5] = actual[5, 2] = 1
    actual[2, 6] = actual[6, 2] = 1
    actual[1, 6] = actual[6, 1] = 1
    actual[0, 5] = actual[5, 0] = 1
    actual[6, 5] = actual[5, 6] = 10
    actual[5, 5] = 1 + 11 + 12
    assert np.array_equal(matrix, actual)

    # just to confirm, it should be symmetric
    assert np.array_equal(matrix, matrix.T)

    # use a funny order to verify order
    subgraph = g.to_adjacency_matrix([1, 6, 5], weighted=True).todense()
    # indices are relative to the specified list
    one, six, five = 0, 1, 2
    actual = np.zeros((3, 3), dtype=subgraph.dtype)
    actual[one, five] = actual[five, one] = 1
    actual[five, five] = 1 + 11 + 12
    assert np.array_equal(subgraph, actual)


def test_to_adjacency_matrix_weighted_directed():
    g = example_hin_1(is_directed=True, self_loop=True, reverse_order=True)

    matrix = g.to_adjacency_matrix(weighted=True).todense()
    actual = np.zeros((7, 7))
    actual[6, 3] = 1
    actual[2, 5] = 1
    actual[2, 6] = 1
    actual[1, 6] = 1
    actual[5, 0] = 1
    actual[6, 5] = 10
    actual[5, 5] = 1 + 11 + 12

    assert np.array_equal(matrix, actual)

    # use a funny order to verify order
    subgraph = g.to_adjacency_matrix([1, 6, 5], weighted=True).todense()
    # indices are relative to the specified list
    one, six, five = 0, 1, 2
    actual = np.zeros((3, 3), dtype=subgraph.dtype)
    actual[one, five] = 1
    actual[five, five] = 1 + 11 + 12
    assert np.array_equal(subgraph, actual)


def test_to_adjacency_matrix():
    g = example_hin_1(is_directed=False, self_loop=True, reverse_order=True)

    matrix = g.to_adjacency_matrix().todense()
    actual = np.zeros((7, 7), dtype=matrix.dtype)
    actual[3, 6] = actual[6, 3] = 1
    actual[2, 5] = actual[5, 2] = 1
    actual[2, 6] = actual[6, 2] = 1
    actual[1, 6] = actual[6, 1] = 1
    actual[0, 5] = actual[5, 0] = 1
    actual[6, 5] = actual[5, 6] = 1
    actual[5, 5] = 3
    assert np.array_equal(matrix, actual)


def test_to_adjacency_matrix_edge_type():
    g = example_hin_1(is_directed=False, self_loop=True)

    matrix_r = g.to_adjacency_matrix(edge_type="R").todense()
    actual_r = np.zeros((7, 7), dtype=matrix_r.dtype)
    actual_r[0, 4] = actual_r[4, 0] = 1
    actual_r[1, 5] = actual_r[5, 1] = 1
    actual_r[1, 4] = actual_r[4, 1] = 1
    actual_r[2, 4] = actual_r[4, 2] = 1
    actual_r[3, 5] = actual_r[5, 3] = 1
    actual_r[5, 5] = 1
    np.testing.assert_array_equal(np.asarray(matrix_r), actual_r)

    matrix_f = g.to_adjacency_matrix(edge_type="F").todense()
    actual_f = np.zeros((7, 7), dtype=matrix_r.dtype)
    actual_f[4, 5] = actual_f[5, 4] = 1
    actual_f[5, 5] = 2
    np.testing.assert_array_equal(np.asarray(matrix_f), actual_f)


def test_to_adjacency_matrix_edge_type_subgraph():
    g = example_hin_1(is_directed=False, self_loop=True)

    nodes = [5, 4, 1, 0]
    # indices in the final matrix
    five = 0
    four = 1
    one = 2
    zero = 3

    matrix_r = g.to_adjacency_matrix(nodes=nodes, edge_type="R").todense()
    actual_r = np.zeros((4, 4), dtype=matrix_r.dtype)
    actual_r[zero, four] = actual_r[four, zero] = 1
    actual_r[one, five] = actual_r[five, one] = 1
    actual_r[one, four] = actual_r[four, one] = 1
    actual_r[five, five] = 1
    np.testing.assert_array_equal(np.asarray(matrix_r), actual_r)

    matrix_f = g.to_adjacency_matrix(nodes=nodes, edge_type="F").todense()
    actual_f = np.zeros((4, 4), dtype=matrix_r.dtype)
    actual_f[four, five] = actual_f[five, four] = 1
    actual_f[five, five] = 2
    np.testing.assert_array_equal(matrix_f, actual_f)


@pytest.mark.parametrize("is_directed", [False, True])
def test_to_adjacency_matrix_empty(is_directed):
    cls = StellarDiGraph if is_directed else StellarGraph
    g = cls()
    assert g.to_adjacency_matrix().shape == (0, 0)

    g = example_hin_1(is_directed=is_directed, self_loop=True)
    assert g.to_adjacency_matrix(nodes=[]).shape == (0, 0)


@pytest.mark.benchmark(group="StellarGraph to_adjacency_matrix")
@pytest.mark.parametrize("is_directed", [False, True])
def test_benchmark_to_adjacency_matrix(is_directed, benchmark):
    nodes, edges = example_benchmark_graph(n_nodes=1000, n_edges=5000)
    cls = StellarDiGraph if is_directed else StellarGraph
    g = cls(nodes, edges)

    benchmark(lambda: g.to_adjacency_matrix())


@pytest.mark.parametrize("use_ilocs", [True, False])
def test_edge_weights_undirected(use_ilocs):
    g = example_hin_1(is_directed=False, self_loop=True, reverse_order=True)

    edges = [(5, 5), (4, 5), (5, 4), (0, 4), (4, 0)]
    weights = [[11.0, 12.0, 1.0], [10.0], [10.0], [1], [1]]

    if use_ilocs:
        edges = [g.node_ids_to_ilocs(edge) for edge in edges]

    for edge, weight in zip(edges, weights):
        assert g._edge_weights(*edge, use_ilocs=use_ilocs) == weight


@pytest.mark.parametrize("use_ilocs", [True, False])
def test_edge_weights_directed(use_ilocs):
    g = example_hin_1(is_directed=True, self_loop=True, reverse_order=True)

    edges = [(5, 5), (4, 5), (5, 4), (0, 4), (4, 0)]
    weights = [[11.0, 12.0, 1.0], [10.0], [], [], [1]]

    if use_ilocs:
        edges = [g.node_ids_to_ilocs(edge) for edge in edges]

    for edge, weight in zip(edges, weights):
        assert g._edge_weights(*edge, use_ilocs=use_ilocs) == weight


def test_node_type():
    g = example_hin_1()
    assert g.node_type(0) == "A"
    assert g.node_type(4) == "B"

    assert g.node_type(g.node_ids_to_ilocs([0])[0], use_ilocs=True) == "A"
    assert g.node_type(g.node_ids_to_ilocs([4])[0], use_ilocs=True) == "B"

    with pytest.raises(KeyError, match="1234"):
        g.node_type(1234)


def test_from_networkx_empty():
    empty = StellarGraph.from_networkx(nx.Graph())
    assert not empty.is_directed()
    assert empty.node_types == set()
    assert isinstance(empty, StellarGraph)

    empty = StellarGraph.from_networkx(nx.DiGraph())
    assert empty.is_directed()
    assert empty.node_types == set()
    assert isinstance(empty, StellarDiGraph)

    # https://github.com/stellargraph/stellargraph/issues/1339
    features = pd.DataFrame(columns=range(10))
    empty_with_features = StellarGraph.from_networkx(nx.Graph(), node_features=features)
    assert empty_with_features.node_types == set()


def test_from_networkx_smoke():
    g = nx.MultiGraph()
    g.add_node(1, node_label="a", features=[1])
    g.add_node(2)
    g.add_node(3, features=[2, 3, 4, 5])
    g.add_edge(1, 2, weight_attr=123)
    g.add_edge(2, 2, edge_label="X", weight_attr=456)
    g.add_edge(1, 2, edge_label="Y")
    g.add_edge(1, 1)

    with pytest.warns(
        UserWarning,
        match=r"found the following nodes \(of type 'b'\) without features, using 4-dimensional zero vector: 2",
    ):
        from_nx = StellarGraph.from_networkx(
            g,
            edge_weight_attr="weight_attr",
            node_type_attr="node_label",
            edge_type_attr="edge_label",
            node_type_default="b",
            edge_type_default="X",
            node_features="features",
        )

    raw = StellarGraph(
        nodes={
            "a": pd.DataFrame([1], index=[1]),
            "b": pd.DataFrame([(0, 0, 0, 0), (2, 3, 4, 5)], index=[2, 3]),
        },
        edges={
            "X": pd.DataFrame(
                [(1, 2, 123.0), (2, 2, 456.0), (1, 1, 1.0)],
                columns=["source", "target", "weight"],
            ),
            "Y": pd.DataFrame(
                [(1, 2, 1.0)], columns=["source", "target", "weight"], index=[3]
            ),
        },
    )

    def both(f, numpy=False):
        if numpy:
            assert np.array_equal(f(from_nx), f(raw))
        else:
            assert f(from_nx) == f(raw)

    both(lambda g: sorted(g.nodes()))
    nodes = raw.nodes()

    for n in nodes:
        both(lambda g: g.node_type(n))
        both(lambda g: g.node_features([n]), numpy=True)

    both(
        lambda g: dict(zip(*g.edges(include_edge_type=True, include_edge_weight=True)))
    )


@pytest.mark.parametrize("is_directed", [False, True])
@pytest.mark.parametrize(
    "nodes",
    [
        # no nodes = empty subgraph
        [],
        # no edges
        [0],
        # self loop
        [5],
        # various nodes with various edges, in a few different common types that might be used
        [0, 1, 4, 5],
        np.array([0, 1, 4, 5]),
        pd.Index([0, 1, 4, 5]),
    ],
)
def test_subgraph(is_directed, nodes):
    g = example_hin_1(feature_sizes={}, is_directed=is_directed, self_loop=True)
    sub = g.subgraph(nodes)

    # assume NetworkX's subgraph algorithm works
    expected = StellarGraph.from_networkx(g.to_networkx().subgraph(nodes))

    assert sub.is_directed() == is_directed

    assert set(sub.nodes()) == set(expected.nodes())

    sub_edges, sub_weights = sub.edges(include_edge_type=True, include_edge_weight=True)
    exp_edges, exp_weights = expected.edges(
        include_edge_type=True, include_edge_weight=True
    )
    assert normalize_edges(sub_edges, is_directed) == normalize_edges(
        exp_edges, is_directed
    )
    np.testing.assert_array_equal(sub_weights, exp_weights)

    for node in nodes:
        assert sub.node_type(node) == g.node_type(node)
        np.testing.assert_array_equal(
            sub.node_features([node]), g.node_features([node])
        )


def test_subgraph_missing_node():
    g = example_hin_1()
    with pytest.raises(KeyError, match="12345"):
        sub = g.subgraph([0, 1, 12345])


@pytest.mark.parametrize("is_directed", [False, True])
def test_connected_components(is_directed):
    nodes = pd.DataFrame(index=range(6))
    edges = pd.DataFrame([(0, 2), (2, 5), (1, 4)], columns=["source", "target"])

    if is_directed:
        g = StellarDiGraph(nodes, edges)
    else:
        g = StellarGraph(nodes, edges)

    a, b, c = g.connected_components()

    # (weak) connected components are the same for both directed and undirected graphs
    assert set(a) == {0, 2, 5}
    assert set(b) == {1, 4}
    assert set(c) == {3}

    # check that `connected_components` works with `subgraph`
    assert set(g.subgraph(a).edges()) == {(0, 2), (2, 5)}


@pytest.mark.parametrize("use_ilocs", [True, False])
def test_nodes_node_type_filter(use_ilocs):
    g = example_hin_1(reverse_order=True)

    if use_ilocs:
        assert sorted(g.nodes(node_type="A", use_ilocs=use_ilocs)) == sorted(
            g.node_ids_to_ilocs([0, 1, 2, 3])
        )
        assert sorted(g.nodes(node_type="B", use_ilocs=use_ilocs)) == sorted(
            g.node_ids_to_ilocs([4, 5, 6])
        )
    else:
        assert sorted(g.nodes(node_type="A", use_ilocs=use_ilocs)) == [0, 1, 2, 3]
        assert sorted(g.nodes(node_type="B", use_ilocs=use_ilocs)) == [4, 5, 6]

    assert sorted(g.nodes(node_type=None, use_ilocs=use_ilocs)) == list(range(7))
    with pytest.raises(KeyError, match="'C'"):
        g.nodes(node_type="C")


def test_nodes_of_type_deprecation():
    g = example_hin_1(reverse_order=True)
    with pytest.warns(DeprecationWarning, match="'nodes_of_type' is deprecated"):
        empty = g.nodes_of_type()
    assert all(empty == g.nodes())

    with pytest.warns(DeprecationWarning, match="'nodes_of_type' is deprecated"):
        a = g.nodes_of_type("A")
    assert all(a == g.nodes(node_type="A"))


@pytest.mark.parametrize("use_ilocs", [True, False])
def test_node_degrees(use_ilocs):
    g = example_hin_1(reverse_order=True)
    degrees = g.node_degrees(use_ilocs=use_ilocs)

    # expected node degrees - keys are node ids
    expected = {0: 1, 1: 2, 2: 1, 3: 1, 4: 4, 5: 3, 6: 0}
    if use_ilocs:
        for node_id in expected.keys():
            node_iloc = g.node_ids_to_ilocs([node_id])[0]
            assert expected[node_id] == degrees[node_iloc]
    else:
        assert expected == degrees


def test_unique_node_type():
    one_type = example_graph_random(node_types=1, edge_types=10)

    assert one_type.unique_node_type() == "n-0"

    many_types = example_graph_random(node_types=4, edge_types=1)

    with pytest.raises(
        ValueError,
        match="Expected only one node type for 'unique_node_type', found: 'n-0', 'n-1', 'n-2', 'n-3'",
    ):
        many_types.unique_node_type()

    with pytest.raises(ValueError, match="^ABC custom message 123$"):
        many_types.unique_node_type("ABC custom message 123")

    with pytest.raises(
        ValueError, match="^ABC custom message 'n-0', 'n-1', 'n-2', 'n-3' 123$"
    ):
        many_types.unique_node_type("ABC custom message %(found)s 123")


def test_unique_edge_type():
    one_type = example_graph_random(node_types=10, edge_types=1)

    assert one_type.unique_edge_type() == "e-0"

    many_types = example_graph_random(node_types=1, edge_types=4)

    with pytest.raises(
        ValueError,
        match="Expected only one edge type for 'unique_edge_type', found: 'e-0', 'e-1', 'e-2', 'e-3'",
    ):
        many_types.unique_edge_type()

    with pytest.raises(ValueError, match="^ABC custom message 123$"):
        many_types.unique_edge_type("ABC custom message 123")

    with pytest.raises(
        ValueError, match="^ABC custom message 'e-0', 'e-1', 'e-2', 'e-3' 123$"
    ):
        many_types.unique_edge_type("ABC custom message %(found)s 123")


def test_bulk_node_types():
    sg = example_hin_1(feature_sizes={}, reverse_order=True)
    node_ilocs = sg.nodes(use_ilocs=True)
    node_types = sg.node_type(node_ilocs, use_ilocs=True)
    assert (node_types[:4] == "A").all()
    assert (node_types[4:] == "B").all()


<<<<<<< HEAD
def test_node_feature_sizes():
    no_feats = example_hin_1()
    assert no_feats.node_feature_sizes() == {"A": 0, "B": 0}

    feature_sizes = {"A": 4, "B": 6}
    no_feats = example_hin_1(feature_sizes)
    assert no_feats.node_feature_sizes() == {"A": 4, "B": 6}

    assert no_feats.node_feature_sizes(node_types=["B"]) == {"B": 6}


def test_edge_feature_sizes():
    no_feats = example_hin_1(edge_features=False)
    assert no_feats.edge_feature_sizes() == {"F": 0, "R": 0}

    feature_sizes = {"F": 4, "R": 6}
    no_feats = example_hin_1(feature_sizes, edge_features=True)
    assert no_feats.edge_feature_sizes() == {"F": 4, "R": 6}

    assert no_feats.edge_feature_sizes(edge_types=["R"]) == {"R": 6}
=======
def test_correct_adjacency_list_type():

    # the dtype of index into "sg._edges._edges_dict"
    # can be larger than "sg._edges.ids.dtype"
    # because there are 2 undirected edges for every (non-self loop) directed edge
    # this test checks this edge case
    cycle_graph = nx.cycle_graph(200)
    sg = StellarGraph.from_networkx(cycle_graph)
    sg._edges._init_undirected_adj_lists()

    assert sg.number_of_edges() == 200
    assert sg._edges.ids.dtype == np.uint8
    assert all(deg == 2 for deg in sg.node_degrees().values())
    assert sg._edges._edges_dict.flat.dtype == np.uint16
>>>>>>> 370745cb
<|MERGE_RESOLUTION|>--- conflicted
+++ resolved
@@ -2264,28 +2264,6 @@
     assert (node_types[4:] == "B").all()
 
 
-<<<<<<< HEAD
-def test_node_feature_sizes():
-    no_feats = example_hin_1()
-    assert no_feats.node_feature_sizes() == {"A": 0, "B": 0}
-
-    feature_sizes = {"A": 4, "B": 6}
-    no_feats = example_hin_1(feature_sizes)
-    assert no_feats.node_feature_sizes() == {"A": 4, "B": 6}
-
-    assert no_feats.node_feature_sizes(node_types=["B"]) == {"B": 6}
-
-
-def test_edge_feature_sizes():
-    no_feats = example_hin_1(edge_features=False)
-    assert no_feats.edge_feature_sizes() == {"F": 0, "R": 0}
-
-    feature_sizes = {"F": 4, "R": 6}
-    no_feats = example_hin_1(feature_sizes, edge_features=True)
-    assert no_feats.edge_feature_sizes() == {"F": 4, "R": 6}
-
-    assert no_feats.edge_feature_sizes(edge_types=["R"]) == {"R": 6}
-=======
 def test_correct_adjacency_list_type():
 
     # the dtype of index into "sg._edges._edges_dict"
@@ -2300,4 +2278,25 @@
     assert sg._edges.ids.dtype == np.uint8
     assert all(deg == 2 for deg in sg.node_degrees().values())
     assert sg._edges._edges_dict.flat.dtype == np.uint16
->>>>>>> 370745cb
+
+
+def test_node_feature_sizes():
+    no_feats = example_hin_1()
+    assert no_feats.node_feature_sizes() == {"A": 0, "B": 0}
+
+    feature_sizes = {"A": 4, "B": 6}
+    no_feats = example_hin_1(feature_sizes)
+    assert no_feats.node_feature_sizes() == {"A": 4, "B": 6}
+
+    assert no_feats.node_feature_sizes(node_types=["B"]) == {"B": 6}
+
+
+def test_edge_feature_sizes():
+    no_feats = example_hin_1(edge_features=False)
+    assert no_feats.edge_feature_sizes() == {"F": 0, "R": 0}
+
+    feature_sizes = {"F": 4, "R": 6}
+    no_feats = example_hin_1(feature_sizes, edge_features=True)
+    assert no_feats.edge_feature_sizes() == {"F": 4, "R": 6}
+
+    assert no_feats.edge_feature_sizes(edge_types=["R"]) == {"R": 6}